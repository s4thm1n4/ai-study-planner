<!DOCTYPE html>
<html lang="en">
<head>
    <meta charset="UTF-8">
    <meta name="viewport" content="width=device-width, initial-scale=1.0">
    <title>AI Study Planner - Intelligent Multi-Agent Learning System</title>
    <script src="https://unpkg.com/lucide@latest/dist/umd/lucide.js"></script>
    <style>
        * {
            margin: 0;
            padding: 0;
            box-sizing: border-box;
        }

        :root {
            --bg-primary: #f8fafc;
            --bg-secondary: #ffffff;
            --text-primary: #1a1a1a;
            --text-secondary: #6b7280;
            --border-color: #e5e7eb;
            --shadow: 0 4px 6px -1px rgba(0, 0, 0, 0.1);
            --card-bg: #ffffff;
            --hover-bg: #f3f4f6;
        }

        body.dark-mode {
            --bg-primary: #0f172a;
            --bg-secondary: #1e293b;
            --text-primary: #f1f5f9;
            --text-secondary: #94a3b8;
            --border-color: #334155;
            --shadow: 0 4px 6px -1px rgba(0, 0, 0, 0.3);
            --card-bg: #1e293b;
            --hover-bg: #334155;
        }

        body {
            font-family: -apple-system, BlinkMacSystemFont, 'Segoe UI', Roboto, sans-serif;
            line-height: 1.6;
            color: var(--text-primary);
            background: var(--bg-primary);
            transition: background-color 0.3s ease, color 0.3s ease;
        }

        /* Navigation */
        .navbar {
            position: fixed;
            top: 0;
            left: 0;
            right: 0;
            background: rgba(255, 255, 255, 0.95);
            backdrop-filter: blur(10px);
            border-bottom: 1px solid var(--border-color);
            z-index: 1000;
            padding: 1rem 0;
            transition: background-color 0.3s ease, border-color 0.3s ease;
        }

        body.dark-mode .navbar {
            background: rgba(30, 41, 59, 0.95);
        }

        .nav-container {
            max-width: 1200px;
            margin: 0 auto;
            padding: 0 2rem;
            display: flex;
            justify-content: space-between;
            align-items: center;
        }

        .logo {
            display: flex;
            align-items: center;
            font-size: 1.5rem;
            font-weight: 700;
            color: #6366f1;
            text-decoration: none;
        }

        .logo i {
            margin-right: 0.5rem;
        }
        
        .logo svg {
            width: 1.8rem;
            height: 1.8rem;
        }

        .auth-buttons {
            display: flex;
            gap: 1rem;
            align-items: center;
        }

        .theme-toggle {
            background: none;
            border: 2px solid #6366f1;
            color: #6366f1;
            width: 40px;
            height: 40px;
            border-radius: 50%;
            cursor: pointer;
            transition: all 0.3s ease;
            display: flex;
            align-items: center;
            justify-content: center;
        }

        .theme-toggle:hover {
            background: #6366f1;
            color: white;
        }

        .btn-outline {
            padding: 0.5rem 1.5rem;
            border: 2px solid #6366f1;
            color: #6366f1;
            text-decoration: none;
            border-radius: 0.5rem;
            font-weight: 500;
            transition: all 0.3s ease;
        }

        .btn-outline:hover {
            background: #6366f1;
            color: white;
        }

        .btn-primary {
            padding: 0.5rem 1.5rem;
            background: #6366f1;
            color: white;
            text-decoration: none;
            border-radius: 0.5rem;
            font-weight: 500;
            transition: all 0.3s ease;
            border: none;
            cursor: pointer;
        }

        .btn-primary:hover {
            background: #5046e5;
            transform: translateY(-1px);
        }

        /* Hero Section */
        .hero {
            background: linear-gradient(135deg, #667eea 0%, #764ba2 100%);
            color: white;
            padding: 8rem 0 6rem;
            text-align: center;
            position: relative;
            overflow: hidden;
        }

        .hero::before {
            content: '';
            position: absolute;
            top: 0;
            left: 0;
            right: 0;
            bottom: 0;
            background: url('data:image/svg+xml,<svg xmlns="http://www.w3.org/2000/svg" viewBox="0 0 100 100"><defs><pattern id="grain" width="100" height="100" patternUnits="userSpaceOnUse"><circle cx="25" cy="25" r="1" fill="%23ffffff" opacity="0.1"/><circle cx="75" cy="75" r="1" fill="%23ffffff" opacity="0.1"/><circle cx="50" cy="10" r="0.5" fill="%23ffffff" opacity="0.1"/></pattern></defs><rect width="100" height="100" fill="url(%23grain)"/></svg>');
        }

        .hero-container {
            max-width: 1200px;
            margin: 0 auto;
            padding: 0 2rem;
            position: relative;
            z-index: 1;
        }

        .hero h1 {
            font-size: 3.5rem;
            font-weight: 800;
            margin-bottom: 1.5rem;
            background: linear-gradient(45deg, #ffffff, #f0f0f0);
            -webkit-background-clip: text;
            -webkit-text-fill-color: transparent;
            background-clip: text;
        }

        .hero-subtitle {
            font-size: 1.25rem;
            margin-bottom: 2rem;
            opacity: 0.9;
            max-width: 600px;
            margin-left: auto;
            margin-right: auto;
        }

        .hero-features {
            display: flex;
            justify-content: center;
            gap: 3rem;
            margin: 3rem 0;
            flex-wrap: wrap;
        }

        .hero-feature {
            display: flex;
            align-items: center;
            gap: 0.5rem;
            font-size: 1rem;
            opacity: 0.9;
        }

        .hero-feature i {
            display: flex;
            align-items: center;
        }
        
        .hero-feature svg {
            width: 1.2rem;
            height: 1.2rem;
            color: #fbbf24;
        }

        .cta-button {
            display: inline-flex;
            align-items: center;
            gap: 0.5rem;
            background: rgba(255, 255, 255, 0.2);
            color: white;
            padding: 1rem 2rem;
            border-radius: 3rem;
            text-decoration: none;
            font-weight: 600;
            font-size: 1.1rem;
            transition: all 0.3s ease;
            backdrop-filter: blur(10px);
            border: 1px solid rgba(255, 255, 255, 0.3);
        }
        
        .cta-button svg {
            width: 1.1rem;
            height: 1.1rem;
        }

        .cta-button:hover {
            background: rgba(255, 255, 255, 0.3);
            transform: translateY(-2px);
        }

        /* Features Section */
        .features {
            padding: 6rem 0;
            background: var(--bg-primary);
            transition: background-color 0.3s ease;
        }

        .features-container {
            max-width: 1200px;
            margin: 0 auto;
            padding: 0 2rem;
        }

        .features-header {
            text-align: center;
            margin-bottom: 4rem;
        }

        .features-header h2 {
            font-size: 2.5rem;
            font-weight: 700;
            color: var(--text-primary);
            margin-bottom: 1rem;
        }

        .features-header p {
            font-size: 1.2rem;
            color: var(--text-secondary);
            max-width: 600px;
            margin: 0 auto;
        }

        .features-grid {
            display: grid;
            grid-template-columns: repeat(auto-fit, minmax(300px, 1fr));
            gap: 2rem;
        }

        .feature-card {
            background: var(--card-bg);
            padding: 2rem;
            border-radius: 1rem;
            box-shadow: var(--shadow);
            transition: all 0.3s ease;
            border: 1px solid var(--border-color);
        }

        .feature-card:hover {
            transform: translateY(-5px);
            box-shadow: 0 20px 25px -5px rgba(0, 0, 0, 0.1);
        }

        .feature-icon {
            width: 60px;
            height: 60px;
            background: linear-gradient(135deg, #667eea, #764ba2);
            border-radius: 1rem;
            display: flex;
            align-items: center;
            justify-content: center;
            margin-bottom: 1.5rem;
        }

        .feature-icon i {
            display: flex;
            align-items: center;
            justify-content: center;
        }
        
        .feature-icon svg {
            width: 1.5rem;
            height: 1.5rem;
            color: white;
        }

        .feature-card h3 {
            font-size: 1.25rem;
            font-weight: 600;
            color: var(--text-primary);
            margin-bottom: 1rem;
        }

        .feature-card p {
            color: var(--text-secondary);
            line-height: 1.6;
        }

        /* Services Section */
        .services {
            padding: 6rem 0;
            background: var(--bg-secondary);
            transition: background-color 0.3s ease;
        }

        .services-container {
            max-width: 1200px;
            margin: 0 auto;
            padding: 0 2rem;
        }

        .services-header {
            text-align: center;
            margin-bottom: 4rem;
        }

        .services-header h2 {
            font-size: 2.5rem;
            font-weight: 700;
            color: var(--text-primary);
            margin-bottom: 1rem;
        }

        .services-header p {
            color: var(--text-secondary);
        }

        .agent-cards {
            display: grid;
            grid-template-columns: repeat(auto-fit, minmax(280px, 1fr));
            gap: 2rem;
        }

        .agent-card {
            background: var(--card-bg);
            padding: 2rem;
            border-radius: 1.5rem;
            text-align: center;
            transition: all 0.3s ease;
            border: 1px solid #e5e7eb;
        }

        .agent-card:hover {
            transform: translateY(-5px);
            box-shadow: 0 20px 40px -10px rgba(0, 0, 0, 0.15);
        }

        .agent-card.primary {
            background: linear-gradient(135deg, #667eea, #764ba2);
            color: white;
        }

        .agent-number {
            width: 50px;
            height: 50px;
            background: rgba(255, 255, 255, 0.2);
            border-radius: 50%;
            display: flex;
            align-items: center;
            justify-content: center;
            margin: 0 auto 1.5rem;
            font-weight: 700;
            font-size: 1.2rem;
        }

        .agent-card:not(.primary) .agent-number {
            background: #6366f1;
            color: white;
        }

        .agent-card h3 {
            font-size: 1.3rem;
            font-weight: 600;
            margin-bottom: 1rem;
        }

        /* Try Now Section */
        .try-now {
            padding: 6rem 0;
            background: linear-gradient(135deg, #1e293b 0%, #334155 100%);
            color: white;
        }

        .try-now-container {
            max-width: 800px;
            margin: 0 auto;
            padding: 0 2rem;
            text-align: center;
        }

        .try-now h2 {
            font-size: 2.5rem;
            font-weight: 700;
            margin-bottom: 1rem;
        }

        .try-now-subtitle {
            font-size: 1.2rem;
            opacity: 0.9;
            margin-bottom: 3rem;
        }

        .simple-planner-form {
            background: rgba(255, 255, 255, 0.1);
            backdrop-filter: blur(10px);
            padding: 2rem;
            border-radius: 1rem;
            margin-bottom: 2rem;
        }

        .input-group {
            margin-bottom: 1.5rem;
        }

        .input-group label {
            display: block;
            margin-bottom: 0.5rem;
            font-weight: 500;
            text-align: left;
        }

        .input-group input {
            width: 100%;
            padding: 1rem;
            border: 1px solid rgba(255, 255, 255, 0.2);
            border-radius: 0.5rem;
            background: rgba(255, 255, 255, 0.1);
            color: white;
            font-size: 1rem;
            backdrop-filter: blur(10px);
        }

        .input-group input::placeholder {
            color: rgba(255, 255, 255, 0.7);
        }

        .input-group input:focus {
            outline: none;
            border-color: #fbbf24;
            box-shadow: 0 0 0 3px rgba(251, 191, 36, 0.2);
        }

        .generate-btn {
            width: 100%;
            background: #fbbf24;
            color: #1f2937;
            border: none;
            padding: 1rem 2rem;
            border-radius: 0.5rem;
            font-size: 1.1rem;
            font-weight: 600;
            cursor: pointer;
            transition: all 0.3s ease;
            display: flex;
            align-items: center;
            justify-content: center;
            gap: 0.5rem;
        }
        
        .generate-btn svg {
            width: 1.1rem;
            height: 1.1rem;
        }

        .generate-btn:hover {
            background: #f59e0b;
            transform: translateY(-2px);
        }

        .unlock-more {
            margin-top: 2rem;
            padding: 1.5rem;
            background: rgba(99, 102, 241, 0.1);
            border: 1px solid rgba(99, 102, 241, 0.3);
            border-radius: 0.5rem;
        }

        .unlock-more p {
            opacity: 0.9;
            margin-bottom: 1rem;
        }

        /* Footer */
        .footer {
            background: #1f2937;
            color: #9ca3af;
            padding: 3rem 0 2rem;
            text-align: center;
            transition: background-color 0.3s ease, color 0.3s ease;
        }

        body.dark-mode .footer {
            background: #020617;
            color: #94a3b8;
        }

        .footer-container {
            max-width: 1200px;
            margin: 0 auto;
            padding: 0 2rem;
        }

        /* Responsive */
        @media (max-width: 768px) {
            .hero h1 {
                font-size: 2.5rem;
            }

            .hero-features {
                flex-direction: column;
                gap: 1rem;
            }

            .features-grid {
                grid-template-columns: 1fr;
            }

            .nav-container {
                padding: 0 1rem;
            }

            .auth-buttons {
                gap: 0.5rem;
            }

            .btn-outline,
            .btn-primary {
                padding: 0.4rem 1rem;
                font-size: 0.9rem;
            }
        }

        /* Loading Animation */
        .loading {
            display: none;
            text-align: center;
            padding: 2rem;
        }

        .spinner {
            width: 40px;
            height: 40px;
            border: 4px solid rgba(255, 255, 255, 0.3);
            border-top: 4px solid #fbbf24;
            border-radius: 50%;
            animation: spin 1s linear infinite;
            margin: 0 auto 1rem;
        }

        @keyframes spin {
            0% { transform: rotate(0deg); }
            100% { transform: rotate(360deg); }
        }

        .results {
            margin-top: 2rem;
            padding: 2rem;
            background: rgba(255, 255, 255, 0.1);
            border-radius: 0.5rem;
            text-align: left;
        }

        .schedule-item {
            background: rgba(255, 255, 255, 0.1);
            padding: 1rem;
            margin: 0.5rem 0;
            border-radius: 0.5rem;
            border-left: 4px solid #fbbf24;
        }

        .resource-card {
            background: rgba(255, 255, 255, 0.1);
            padding: 1rem;
            margin-top: 1rem;
            border-radius: 0.5rem;
            border-left: 4px solid #10b981;
        }

        .resource-card a {
            color: #fbbf24;
            text-decoration: none;
        }

        .resource-card a:hover {
            text-decoration: underline;
        }
    </style>
</head>
<body>
    <!-- Navigation -->
    <nav class="navbar">
        <div class="nav-container">
            <a href="#" class="logo">
                <i data-lucide="brain"></i>
                AI Study Planner
            </a>
            <div class="auth-buttons">
                <button id="themeToggle" class="theme-toggle" title="Toggle dark mode">
                    <i class="fas fa-moon"></i>
                </button>
                <a href="secure-auth.html" class="btn-outline">Login</a>
                <a href="secure-auth.html" class="btn-primary">Get Started</a>
            </div>
        </div>
    </nav>

    <!-- Hero Section -->
    <section class="hero">
        <div class="hero-container">
            <h1>🎓 Intelligent Study Planning</h1>
            <p class="hero-subtitle">
                Harness the power of multi-agent AI to create personalized study plans, find curated resources, and stay motivated throughout your learning journey.
            </p>
            
            <div class="hero-features">
                <div class="hero-feature">
                    <i data-lucide="bot"></i>
                    <span>4 AI Agents</span>
                </div>
                <div class="hero-feature">
                    <i data-lucide="shield-check"></i>
                    <span>Secure & Private</span>
                </div>
                <div class="hero-feature">
                    <i data-lucide="trending-up"></i>
                    <span>Progress Tracking</span>
                </div>
                <div class="hero-feature">
                    <i data-lucide="smartphone"></i>
                    <span>Mobile Friendly</span>
                </div>
            </div>

            <a href="#try-now" class="cta-button">
                <i data-lucide="play"></i>
                Try Free Demo
            </a>
        </div>
    </section>

    <!-- Features Section -->
    <section class="features">
        <div class="features-container">
            <div class="features-header">
                <h2> Powered by Advanced AI</h2>
                <p>Our multi-agent system combines cutting-edge AI technology with educational best practices to deliver personalized learning experiences.</p>
            </div>

            <div class="features-grid">
                <div class="feature-card">
                    <div class="feature-icon">
                        <i data-lucide="calendar"></i>
                    </div>
                    <h3>Smart Scheduling</h3>
                    <p>AI-powered schedule optimization that adapts to your available time, learning pace, and knowledge level for maximum efficiency.</p>
                </div>

                <div class="feature-card">
                    <div class="feature-icon">
                        <i data-lucide="search"></i>
                    </div>
                    <h3>Intelligent Resource Discovery</h3>
                    <p>Advanced information retrieval system finds the best educational resources tailored to your learning style and difficulty level.</p>
                </div>

                <div class="feature-card">
                    <div class="feature-icon">
                        <i data-lucide="heart"></i>
                    </div>
                    <h3>Motivation Coaching</h3>
                    <p>Sentiment analysis and personalized motivation to keep you engaged and motivated throughout your learning journey.</p>
                </div>

                <div class="feature-card">
                    <div class="feature-icon">
                        <i data-lucide="lock"></i>
                    </div>
                    <h3>Secure & Private</h3>
                    <p>Enterprise-grade security with JWT authentication ensures your learning data and progress remain completely private.</p>
                </div>

                <div class="feature-card">
                    <div class="feature-icon">
                        <i data-lucide="bar-chart-3"></i>
                    </div>
                    <h3>Progress Analytics</h3>
                    <p>Detailed insights into your learning progress with recommendations for improvement and goal achievement.</p>
                </div>

                <div class="feature-card">
                    <div class="feature-icon">
                        <i data-lucide="smartphone"></i>
                    </div>
                    <h3>Cross-Platform</h3>
                    <p>Access your study plans anywhere, anytime. Fully responsive design works seamlessly across all devices.</p>
                </div>
            </div>
        </div>
    </section>

    <!-- Services Section -->
    <section class="services">
        <div class="services-container">
            <div class="services-header">
                <h2> Multi-Agent Architecture</h2>
                <p>Four specialized AI agents work together to provide you with the ultimate study planning experience.</p>
            </div>

            <div class="agent-cards">
                <div class="agent-card primary">
                    <div class="agent-number">1</div>
                    <h3> Schedule Creator Agent</h3>
                    <p>Creates personalized study schedules based on your goals, available time, and learning preferences using advanced AI algorithms.</p>
                </div>

                <div class="agent-card">
                    <div class="agent-number">2</div>
                    <h3> Resource Finder Agent</h3>
                    <p>Uses information retrieval and machine learning to discover the most relevant educational resources from curated databases.</p>
                </div>

                <div class="agent-card">
                    <div class="agent-number">3</div>
                    <h3> Motivation Coach Agent</h3>
                    <p>Analyzes your sentiment and progress to provide personalized motivation, tips, and encouragement when you need it most.</p>
                </div>

                <div class="agent-card">
                    <div class="agent-number">4</div>
                    <h3> Coordinator Agent</h3>
                    <p>Manages authentication, data security, and coordinates between all agents to ensure seamless and secure operation.</p>
                </div>
            </div>
        </div>
    </section>

    <!-- Try Now Section -->
    <section class="try-now" id="try-now">
        <div class="try-now-container">
            <h2> Try Our Simple Planner</h2>
            <p class="try-now-subtitle">Get a taste of our AI-powered study planning. Enter any subject and receive an instant 3-day study plan!</p>

            <div class="simple-planner-form">
                <div class="input-group">
                    <label for="demo-goal">What would you like to learn?</label>
                    <input type="text" id="demo-goal" placeholder="e.g., Machine Learning, Python Programming, Data Science">
                </div>
                <button class="generate-btn" onclick="generateDemoStudyPlan()">
                    <i data-lucide="sparkles"></i> Generate Study Plan
                </button>

                <div class="loading" id="demo-loading">
                    <div class="spinner"></div>
                    <p>Our AI agents are creating your personalized study plan...</p>
                </div>

                <div id="demo-results"></div>
            </div>

            <div class="unlock-more">
                <p><strong> Want more advanced features?</strong></p>
                <p>Get premium to unlock personalized schedules, detailed resource recommendations, progress tracking, and motivational coaching!</p>
                <a href="secure-auth.html" class="btn-primary" style="display: inline-block; margin-top: 1rem;">
                    Create Free Account
                </a>
            </div>
        </div>
    </section>

    <!-- Footer -->
    <footer class="footer">
        <div class="footer-container">
            <p>&copy; 2025 AI Study Planner. Powered by Multi-Agent Architecture & Advanced AI.</p>
            <p style="margin-top: 0.5rem; font-size: 0.9rem;">Built with FastAPI, JWT Authentication, and Intelligent Agents</p>
        </div>
    </footer>

    <script>
        // Check if user is new (no onboarding completed)
        window.addEventListener('DOMContentLoaded', () => {
            const userData = localStorage.getItem('aiStudyPlannerUserData');
            const skipOnboarding = sessionStorage.getItem('skipOnboarding');
            
            // Check if user came from free plan onboarding
            if (userData) {
                const userDataObj = JSON.parse(userData);
                if (userDataObj.subject) {
                    // Auto-populate the demo input with their subject
                    const demoInput = document.getElementById('demo-goal');
                    if (demoInput) {
                        demoInput.value = userDataObj.subject;
                        // Scroll to the demo section if URL has hash
                        if (window.location.hash === '#try-now') {
                            setTimeout(() => {
                                document.getElementById('try-now').scrollIntoView({ behavior: 'smooth' });
                            }, 100);
                        }
                    }
                }
            }
            
            // If no user data and hasn't skipped, redirect to onboarding
            if (!userData && !skipOnboarding) {
                // Show a welcome modal or redirect directly
                const shouldOnboard = confirm('Welcome! Would you like a personalized experience? We\'ll guide you through a quick 2-minute setup.');
                if (shouldOnboard) {
                    window.location.href = 'enhanced-index.html';
                } else {
                    sessionStorage.setItem('skipOnboarding', 'true');
                }
            }
        });

        // Demo study plan generator (simplified version for homepage)
        async function generateDemoStudyPlan() {
            const goalInput = document.getElementById('demo-goal');
            const goal = goalInput.value.trim();
            
            if (!goal) {
                alert('Please enter a subject to study!');
                return;
            }

            const loadingDiv = document.getElementById('demo-loading');
            const resultsDiv = document.getElementById('demo-results');
            const generateBtn = document.querySelector('.generate-btn');

            try {
                // Show loading
                loadingDiv.style.display = 'block';
                resultsDiv.innerHTML = '';
                generateBtn.disabled = true;

                // Simulate API call (you can replace this with actual API call later)
                await new Promise(resolve => setTimeout(resolve, 2000));

                // Demo results
                const demoSchedule = [
                    `Day 1: Introduction to ${goal} - Learn fundamental concepts and basic terminology (2 hours)`,
                    `Day 2: Core ${goal} concepts - Practice exercises and hands-on activities (2 hours)`,
                    `Day 3: Advanced ${goal} topics - Projects, review, and practical applications (2 hours)`
                ];

                const demoResource = {
                    topic: `Best ${goal} Course`,
                    link: `https://www.coursera.org/search?query=${encodeURIComponent(goal)}`
                };

                displayDemoResults(demoSchedule, demoResource);

            } catch (error) {
                console.error('Error generating demo plan:', error);
                resultsDiv.innerHTML = `
                    <div style="color: #fbbf24; text-align: center;">
                        <p><strong>Demo Preview</strong></p>
                        <p>This is a preview of what our AI can generate for you!</p>
                    </div>
                `;
            } finally {
                loadingDiv.style.display = 'none';
                generateBtn.disabled = false;
            }
        }

        function displayDemoResults(schedule, resource) {
            const resultsDiv = document.getElementById('demo-results');
            
            let scheduleHtml = schedule.map(item => `
                <div class="schedule-item">
                    <h4> ${item}</h4>
                </div>
            `).join('');

            const resourceHtml = `
                <div class="resource-card">
                    <h4> Recommended Resource</h4>
                    <p><a href="${resource.link}" target="_blank" rel="noopener noreferrer">${resource.topic}</a></p>
                </div>
            `;

            resultsDiv.innerHTML = `
                <div class="results">
                    <h3> Your 3-Day Study Plan</h3>
                    ${scheduleHtml}
                    ${resourceHtml}
                    <div style="margin-top: 2rem; padding: 1rem; background: rgba(99, 102, 241, 0.2); border-radius: 0.5rem; border-left: 4px solid #6366f1;">
                        <p><strong> This is just the beginning!</strong></p>
                        <p>Register to unlock advanced features like personalized schedules, progress tracking, and AI-powered motivation coaching.</p>
                    </div>
                </div>
            `;
        }

        // Smooth scrolling for CTA button
        document.querySelector('.cta-button').addEventListener('click', function(e) {
            e.preventDefault();
            document.querySelector('#try-now').scrollIntoView({
                behavior: 'smooth'
            });
        });

        // Enter key support for demo input
        document.getElementById('demo-goal').addEventListener('keypress', function(e) {
            if (e.key === 'Enter') {
                generateDemoStudyPlan();
            }
        });

<<<<<<< HEAD
        // Initialize Lucide icons
        lucide.createIcons();
=======
        // Theme toggle functionality
        const themeToggle = document.getElementById('themeToggle');
        const body = document.body;

        // Load saved theme on page load
        const savedTheme = localStorage.getItem('theme') || 'light';
        if (savedTheme === 'dark') {
            body.classList.add('dark-mode');
        }
        updateThemeIcon(savedTheme);

        themeToggle.addEventListener('click', () => {
            const isDark = body.classList.contains('dark-mode');
            const newTheme = isDark ? 'light' : 'dark';
            
            if (newTheme === 'dark') {
                body.classList.add('dark-mode');
            } else {
                body.classList.remove('dark-mode');
            }
            
            localStorage.setItem('theme', newTheme);
            updateThemeIcon(newTheme);
        });

        function updateThemeIcon(theme) {
            const icon = themeToggle.querySelector('i');
            if (theme === 'dark') {
                icon.className = 'fas fa-sun';
                themeToggle.title = 'Switch to light mode';
            } else {
                icon.className = 'fas fa-moon';
                themeToggle.title = 'Switch to dark mode';
            }
        }
>>>>>>> 47e733ca
    </script>
</body>
</html><|MERGE_RESOLUTION|>--- conflicted
+++ resolved
@@ -941,10 +941,6 @@
             }
         });
 
-<<<<<<< HEAD
-        // Initialize Lucide icons
-        lucide.createIcons();
-=======
         // Theme toggle functionality
         const themeToggle = document.getElementById('themeToggle');
         const body = document.body;
@@ -980,7 +976,6 @@
                 themeToggle.title = 'Switch to dark mode';
             }
         }
->>>>>>> 47e733ca
     </script>
 </body>
 </html>