<!DOCTYPE html>
<html lang="en">
<head>
    <meta charset="UTF-8">
    <meta name="viewport" content="width=device-width, initial-scale=1.0">
    <title>AI Study Planner - Dashboard</title>
    <!-- Version: 2025-10-23-15:54 - Interactive Roadmap Update -->
    <script src="https://unpkg.com/lucide@latest/dist/umd/lucide.js"></script>
    <style>
        * {
            margin: 0;
            padding: 0;
            box-sizing: border-box;
        }

        :root {
            --bg-primary: #f8fafc;
            --bg-secondary: #ffffff;
            --text-primary: #1a1a1a;
            --text-secondary: #6b7280;
            --border-color: #e5e7eb;
            --shadow: 0 4px 6px -1px rgba(0, 0, 0, 0.1);
            --card-bg: #ffffff;
            --hover-bg: #f3f4f6;
        }

        body.dark-mode {
            --bg-primary: #0f172a;
            --bg-secondary: #1e293b;
            --text-primary: #f1f5f9;
            --text-secondary: #94a3b8;
            --border-color: #334155;
            --shadow: 0 4px 6px -1px rgba(0, 0, 0, 0.3);
            --card-bg: #1e293b;
            --hover-bg: #334155;
        }

        body {
            font-family: -apple-system, BlinkMacSystemFont, 'Segoe UI', Roboto, sans-serif;
            line-height: 1.6;
            color: var(--text-primary);
            background: var(--bg-primary);
            transition: background-color 0.3s ease, color 0.3s ease;
        }

        /* Dark Mode Toggle Button */
        .dark-mode-toggle {
            position: fixed;
            bottom: 2rem;
            right: 2rem;
            width: 56px;
            height: 56px;
            border-radius: 50%;
            background: linear-gradient(135deg, #667eea 0%, #764ba2 100%);
            border: none;
            cursor: pointer;
            display: flex;
            align-items: center;
            justify-content: center;
            font-size: 1.5rem;
            box-shadow: 0 10px 25px -5px rgba(0, 0, 0, 0.2);
            transition: all 0.3s cubic-bezier(0.4, 0, 0.2, 1);
            z-index: 9997;
        }

        .dark-mode-toggle:hover {
            transform: scale(1.1) rotate(15deg);
            box-shadow: 0 15px 35px -5px rgba(0, 0, 0, 0.3);
        }

        .dark-mode-toggle:active {
            transform: scale(0.95) rotate(0deg);
        }

        body.dark-mode .dark-mode-toggle {
            background: linear-gradient(135deg, #f59e0b 0%, #d97706 100%);
        }

        /* Navigation */
        .navbar {
            position: fixed;
            top: 0;
            left: 0;
            right: 0;
            background: rgba(255, 255, 255, 0.95);
            backdrop-filter: blur(10px);
            border-bottom: 1px solid var(--border-color);
            z-index: 1000;
            padding: 1rem 0;
        }

        body.dark-mode .navbar {
            background: rgba(30, 41, 59, 0.95);
        }

        .nav-container {
            max-width: 1200px;
            margin: 0 auto;
            padding: 0 2rem;
            display: flex;
            justify-content: space-between;
            align-items: center;
        }

        .logo {
            display: flex;
            align-items: center;
            font-size: 1.5rem;
            font-weight: 700;
            color: #6366f1;
            text-decoration: none;
        }

        .logo i {
            margin-right: 0.5rem;
            display: flex;
            align-items: center;
        }
        
        .logo svg {
            width: 1.8rem;
            height: 1.8rem;
        }

        .user-nav {
            display: flex;
            gap: 1.5rem;
            align-items: center;
        }

        .user-info {
            display: flex;
            align-items: center;
            gap: 0.5rem;
            background: rgba(99, 102, 241, 0.1);
            padding: 0.5rem 1rem;
            border-radius: 25px;
            color: #6366f1;
            font-weight: 500;
        }

        .user-info i {
            color: #10b981;
            display: flex;
            align-items: center;
        }
        
        .user-info svg {
            width: 1.2rem;
            height: 1.2rem;
        }

        .nav-links {
            display: flex;
            gap: 1rem;
            align-items: center;
        }

        .nav-link {
            color: #6b7280;
            text-decoration: none;
            font-weight: 500;
            transition: color 0.3s ease;
        }

        .nav-link:hover {
            color: #6366f1;
        }

        .nav-new-plan-btn {
            display: inline-flex;
            align-items: center;
            gap: 0.5rem;
            background: linear-gradient(135deg, #6366f1 0%, #8b5cf6 100%) !important;
            color: white !important;
            padding: 0.625rem 1.25rem !important;
            border-radius: 0.5rem;
            font-weight: 600;
            transition: all 0.3s ease;
        }

        .nav-new-plan-btn:hover {
            transform: translateY(-2px);
            box-shadow: 0 4px 12px rgba(99, 102, 241, 0.3);
            color: white !important;
        }

        .logout-btn {
            background: #ef4444;
            color: white;
            border: none;
            padding: 0.5rem 1rem;
            border-radius: 0.5rem;
            font-weight: 500;
            cursor: pointer;
            transition: all 0.3s ease;
        }

        .logout-btn:hover {
            background: #dc2626;
            transform: translateY(-1px);
        }

        /* Main Content */
        .main-content {
            margin-top: 6rem;
            padding: 2rem 0;
        }

        .container {
            max-width: 1200px;
            margin: 0 auto;
            padding: 0 2rem;
        }

        .theme-toggle {
            background: none;
            border: 2px solid #6366f1;
            color: #6366f1;
            width: 40px;
            height: 40px;
            border-radius: 50%;
            cursor: pointer;
            transition: all 0.3s ease;
            display: flex;
            align-items: center;
            justify-content: center;
        }

        .theme-toggle:hover {
            background: #6366f1;
            color: white;
        }

        .welcome-section {
            background: linear-gradient(135deg, #667eea 0%, #764ba2 100%);
            color: white;
            padding: 3rem 2rem;
            border-radius: 1.5rem;
            text-align: center;
            margin-bottom: 3rem;
            position: relative;
            overflow: hidden;
        }

        .welcome-section::before {
            content: '';
            position: absolute;
            top: 0;
            left: 0;
            right: 0;
            bottom: 0;
            background: url('data:image/svg+xml,<svg xmlns="http://www.w3.org/2000/svg" viewBox="0 0 100 100"><defs><pattern id="grain" width="100" height="100" patternUnits="userSpaceOnUse"><circle cx="25" cy="25" r="1" fill="%23ffffff" opacity="0.1"/><circle cx="75" cy="75" r="1" fill="%23ffffff" opacity="0.1"/></pattern></defs><rect width="100" height="100" fill="url(%23grain)"/></svg>');
        }

        .welcome-content {
            position: relative;
            z-index: 1;
        }

        .welcome-section h1 {
            font-size: 2.5rem;
            font-weight: 700;
            margin-bottom: 1rem;
        }

        .welcome-section p {
            font-size: 1.2rem;
            opacity: 0.9;
            max-width: 600px;
            margin: 0 auto;
        }

        /* Tabs */
        .tabs-container {
            background: white;
            border-radius: 1rem;
            box-shadow: 0 4px 6px -1px rgba(0, 0, 0, 0.1);
            overflow: hidden;
            margin-bottom: 2rem;
        }

        .tabs {
            display: flex;
            background: #f8fafc;
            border-bottom: 1px solid #e5e7eb;
        }

        .tab {
            flex: 1;
            padding: 1.5rem 2rem;
            text-align: center;
            background: transparent;
            border: none;
            cursor: pointer;
            font-size: 1rem;
            font-weight: 600;
            color: #6b7280;
            transition: all 0.3s ease;
            position: relative;
        }

        .tab.active {
            background: white;
            color: #6366f1;
        }

        .tab.active::after {
            content: '';
            position: absolute;
            bottom: 0;
            left: 0;
            right: 0;
            height: 3px;
            background: linear-gradient(135deg, #667eea, #764ba2);
        }

        .tab:hover:not(.active) {
            background: #f1f5f9;
            color: #4b5563;
        }

        .tab i {
            margin-right: 0.5rem;
            font-size: 1.1rem;
        }

        /* Tab Content */
        .tab-content {
            display: none;
            padding: 3rem;
        }

        .tab-content.active {
            display: block;
        }

        .tab-header {
            text-align: center;
            margin-bottom: 3rem;
        }

        .tab-header h2 {
            font-size: 2rem;
            font-weight: 700;
            color: #1f2937;
            margin-bottom: 0.5rem;
        }

        .tab-header p {
            font-size: 1.1rem;
            color: #6b7280;
            max-width: 600px;
            margin: 0 auto;
        }

        /* Form Styles */
        .form-grid {
            display: grid;
            grid-template-columns: repeat(auto-fit, minmax(300px, 1fr));
            gap: 1.5rem;
            margin-bottom: 2rem;
        }

        .input-group {
            margin-bottom: 1rem;
        }

        .input-group label {
            display: block;
            margin-bottom: 0.5rem;
            font-weight: 600;
            color: #374151;
            font-size: 0.9rem;
        }

        .input-group label i {
            color: #6366f1;
            margin-right: 0.5rem;
        }

        .input-group select,
        .input-group input {
            width: 100%;
            padding: 0.875rem 1rem;
            border: 2px solid #e5e7eb;
            border-radius: 0.5rem;
            font-size: 1rem;
            background: white;
            transition: all 0.3s ease;
        }

        .input-group select:focus,
        .input-group input:focus {
            outline: none;
            border-color: #6366f1;
            box-shadow: 0 0 0 3px rgba(99, 102, 241, 0.1);
        }
        
        .input-help {
            display: block;
            margin-top: 0.25rem;
            font-size: 0.875rem;
            color: #6b7280;
            font-style: italic;
        }

        .generate-btn {
            width: 100%;
            background: linear-gradient(135deg, #667eea, #764ba2);
            color: white;
            border: none;
            padding: 1rem 2rem;
            border-radius: 0.5rem;
            font-size: 1.1rem;
            font-weight: 600;
            cursor: pointer;
            transition: all 0.3s ease;
            box-shadow: 0 4px 15px rgba(102, 126, 234, 0.3);
        }

        .generate-btn:hover {
            transform: translateY(-2px);
            box-shadow: 0 8px 25px rgba(102, 126, 234, 0.4);
        }

        .generate-btn:disabled {
            opacity: 0.6;
            cursor: not-allowed;
            transform: none;
        }

        /* Mood Selector Styles */
        .mood-selector {
            display: flex;
            gap: 0.75rem;
            flex-wrap: wrap;
            margin-top: 0.5rem;
        }

        .mood-btn {
            display: flex;
            flex-direction: column;
            align-items: center;
            gap: 0.25rem;
            background: #f8fafc;
            border: 2px solid #e2e8f0;
            border-radius: 0.75rem;
            padding: 0.75rem 0.5rem;
            cursor: pointer;
            transition: all 0.3s ease;
            min-width: 70px;
            text-align: center;
        }

        .mood-btn:hover {
            background: #f1f5f9;
            border-color: #cbd5e1;
            transform: translateY(-2px);
            box-shadow: 0 4px 12px rgba(0, 0, 0, 0.1);
        }

        .mood-btn.selected {
            background: linear-gradient(135deg, #667eea, #764ba2);
            border-color: #667eea;
            color: white;
            transform: translateY(-2px);
            box-shadow: 0 4px 15px rgba(102, 126, 234, 0.3);
        }

        .mood-emoji {
            font-size: 1.5rem;
            animation: bounceIn 0.6s ease-out;
            transition: transform 0.2s ease;
        }

        .mood-btn:hover .mood-emoji {
            transform: scale(1.2);
            animation: pulse 1s infinite;
        }

        .mood-btn.selected .mood-emoji {
            animation: celebrate 0.8s ease-out;
        }

        .mood-label {
            font-size: 0.75rem;
            font-weight: 600;
            text-transform: uppercase;
            letter-spacing: 0.5px;
        }

        .mood-btn.selected .mood-label {
            color: white;
        }

        /* Mood Animations */
        @keyframes bounceIn {
            0% { transform: scale(0.3); opacity: 0; }
            50% { transform: scale(1.05); }
            70% { transform: scale(0.9); }
            100% { transform: scale(1); opacity: 1; }
        }

        @keyframes pulse {
            0%, 100% { transform: scale(1); }
            50% { transform: scale(1.1); }
        }

        @keyframes celebrate {
            0%, 100% { transform: scale(1) rotate(0deg); }
            25% { transform: scale(1.2) rotate(-5deg); }
            75% { transform: scale(1.2) rotate(5deg); }
        }

        /* Progress Tracker Styles */
        .streak-counter {
            display: flex;
            align-items: center;
            justify-content: center;
            gap: 1rem;
            background: linear-gradient(135deg, #ff6b6b, #ff8e53);
            color: white;
            padding: 2rem;
            border-radius: 1rem;
            margin-bottom: 2rem;
            box-shadow: 0 8px 32px rgba(255, 107, 107, 0.3);
        }

        .streak-flame {
            font-size: 3rem;
            animation: flicker 1.5s infinite alternate;
        }

        .streak-info {
            text-align: center;
        }

        .streak-number {
            font-size: 3rem;
            font-weight: bold;
            line-height: 1;
        }

        .streak-label {
            font-size: 0.9rem;
            opacity: 0.9;
            text-transform: uppercase;
            letter-spacing: 1px;
        }

        .streak-message {
            font-size: 1.1rem;
            font-style: italic;
            opacity: 0.95;
        }

        @keyframes flicker {
            0%, 100% { transform: scale(1) rotate(-2deg); }
            50% { transform: scale(1.1) rotate(2deg); }
        }

        .progress-overview {
            margin-bottom: 2rem;
        }

        .progress-card {
            background: var(--bg-primary);
            border-radius: 1rem;
            padding: 2rem;
            box-shadow: 0 4px 20px rgba(0, 0, 0, 0.1);
            color: var(--text-primary);
        }

        .progress-container {
            margin-top: 1.5rem;
        }

        .progress-header {
            display: flex;
            justify-content: space-between;
            align-items: center;
            margin-bottom: 0.5rem;
            font-weight: 600;
        }

        .progress-percentage {
            color: #667eea;
            font-size: 1.1rem;
        }

        .progress-bar-container {
            position: relative;
            background: #f1f5f9;
            border-radius: 1rem;
            height: 12px;
            overflow: hidden;
        }

        .progress-bar {
            height: 100%;
            background: linear-gradient(90deg, #667eea, #764ba2);
            border-radius: 1rem;
            width: 0%;
            transition: width 0.8s cubic-bezier(0.4, 0, 0.2, 1);
            position: relative;
        }

        .progress-spark {
            position: absolute;
            top: 0;
            right: -2px;
            width: 4px;
            height: 100%;
            background: white;
            border-radius: 2px;
            opacity: 0;
            transition: opacity 0.3s ease;
        }

        .progress-bar.animating .progress-spark {
            opacity: 0.8;
            animation: spark 0.8s ease-in-out;
        }

        @keyframes spark {
            0%, 100% { opacity: 0; transform: translateX(0); }
            50% { opacity: 1; transform: translateX(-10px); }
        }

        .daily-tracking {
            background: var(--bg-primary);
            border-radius: 1rem;
            padding: 2rem;
            margin-bottom: 2rem;
            box-shadow: 0 4px 20px rgba(0, 0, 0, 0.1);
            color: var(--text-primary);
        }

        .daily-grid {
            display: grid;
            grid-template-columns: repeat(7, 1fr);
            gap: 0.75rem;
            margin-bottom: 2rem;
        }

        .day-box {
            aspect-ratio: 1;
            border: 2px solid #e2e8f0;
            border-radius: 0.75rem;
            display: flex;
            flex-direction: column;
            align-items: center;
            justify-content: center;
            cursor: pointer;
            transition: all 0.3s ease;
            background: var(--bg-primary);
            position: relative;
        }

        .day-box:hover {
            border-color: #cbd5e1;
            transform: translateY(-2px);
            box-shadow: 0 4px 12px rgba(0, 0, 0, 0.1);
        }

        .day-box.completed {
            background: linear-gradient(135deg, #10b981, #059669);
            border-color: #10b981;
            color: white;
            transform: scale(1.05);
        }

        .day-box.today {
            border-color: #667eea;
            border-width: 3px;
            box-shadow: 0 0 0 2px rgba(102, 126, 234, 0.2);
        }

        .day-number {
            font-weight: bold;
            font-size: 0.9rem;
        }

        .day-label {
            font-size: 0.7rem;
            opacity: 0.7;
            text-transform: uppercase;
        }

        .completion-indicator {
            position: absolute;
            top: 4px;
            right: 4px;
            font-size: 0.8rem;
        }

        .day-box.completed .completion-indicator {
            animation: checkBounce 0.6s ease-out;
        }

        @keyframes checkBounce {
            0% { transform: scale(0) rotate(0deg); }
            50% { transform: scale(1.2) rotate(180deg); }
            100% { transform: scale(1) rotate(360deg); }
        }

        .quick-actions {
            display: flex;
            gap: 1rem;
            justify-content: center;
        }

        .action-btn {
            background: linear-gradient(135deg, #667eea, #764ba2);
            color: white;
            border: none;
            padding: 0.75rem 1.5rem;
            border-radius: 0.75rem;
            font-weight: 600;
            cursor: pointer;
            transition: all 0.3s ease;
            display: flex;
            align-items: center;
            gap: 0.5rem;
        }

        .action-btn:hover {
            transform: translateY(-2px);
            box-shadow: 0 8px 25px rgba(102, 126, 234, 0.4);
        }

        .action-btn.secondary {
            background: #6b7280;
        }

        .action-btn.secondary:hover {
            box-shadow: 0 8px 25px rgba(107, 114, 128, 0.4);
        }

        .achievements-section {
            background: white;
            border-radius: 1rem;
            padding: 2rem;
            margin-bottom: 2rem;
            box-shadow: 0 4px 20px rgba(0, 0, 0, 0.1);
        }

        .achievements-grid {
            display: grid;
            grid-template-columns: repeat(auto-fit, minmax(200px, 1fr));
            gap: 1rem;
        }

        .achievement {
            background: #f8fafc;
            border: 2px solid #e2e8f0;
            border-radius: 0.75rem;
            padding: 1.5rem;
            text-align: center;
            transition: all 0.3s ease;
        }

        .achievement.unlocked {
            background: linear-gradient(135deg, #fbbf24, #f59e0b);
            border-color: #fbbf24;
            color: white;
            transform: scale(1.02);
            box-shadow: 0 8px 25px rgba(251, 191, 36, 0.3);
        }

        .achievement.locked {
            opacity: 0.6;
            color: var(--text-secondary);
        }

        .achievement-icon {
            font-size: 2rem;
            margin-bottom: 0.5rem;
        }

        .achievement-name {
            font-weight: bold;
            margin-bottom: 0.25rem;
        }

        .achievement-desc {
            font-size: 0.85rem;
            opacity: 0.8;
        }

        .celebration-overlay {
            position: fixed;
            top: 0;
            left: 0;
            width: 100%;
            height: 100%;
            background: rgba(0, 0, 0, 0.8);
            z-index: 9999;
            display: flex;
            align-items: center;
            justify-content: center;
            opacity: 0;
            visibility: hidden;
            transition: all 0.3s ease;
        }

        .celebration-overlay.show {
            opacity: 1;
            visibility: visible;
        }

        .confetti {
            position: absolute;
            width: 100%;
            height: 100%;
            pointer-events: none;
        }

        .celebration-message {
            background: white;
            padding: 3rem;
            border-radius: 2rem;
            text-align: center;
            box-shadow: 0 20px 60px rgba(0, 0, 0, 0.3);
            transform: scale(0.8);
            transition: transform 0.3s ease;
        }

        .celebration-overlay.show .celebration-message {
            transform: scale(1);
        }

        .celebration-icon {
            font-size: 4rem;
            margin-bottom: 1rem;
            animation: celebrationBounce 1s ease-in-out infinite;
        }

        .celebration-text {
            font-size: 2rem;
            font-weight: bold;
            color: #1f2937;
            margin-bottom: 0.5rem;
        }

        .celebration-subtext {
            font-size: 1.2rem;
            color: #6b7280;
        }

        @keyframes celebrationBounce {
            0%, 100% { transform: translateY(0) scale(1); }
            50% { transform: translateY(-20px) scale(1.1); }
        }

        @keyframes confettiBurst {
            0% {
                transform: translate(0, 0) scale(1);
                opacity: 1;
            }
            100% {
                transform: translate(var(--vx), var(--vy)) scale(0);
                opacity: 0;
            }
        }

        /* Results Section */
        .results {
            margin-top: 2rem;
            padding: 0;
            background: transparent;
        }

        .results-header {
            background: linear-gradient(135deg, #667eea 0%, #764ba2 100%);
            color: white;
            padding: 2rem;
            border-radius: 1rem 1rem 0 0;
            text-align: center;
            position: relative;
            overflow: hidden;
            display: flex;
            justify-content: space-between;
            align-items: center;
            flex-wrap: wrap;
            gap: 1rem;
            min-height: 100px;
        }

        .results-header::before {
            content: '';
            position: absolute;
            top: 0;
            left: 0;
            right: 0;
            bottom: 0;
            background: url('data:image/svg+xml,<svg xmlns="http://www.w3.org/2000/svg" viewBox="0 0 100 100"><defs><pattern id="grain" width="100" height="100" patternUnits="userSpaceOnUse"><circle cx="50" cy="50" r="1" fill="%23ffffff" opacity="0.1"/></pattern></defs><rect width="100" height="100" fill="url(%23grain)"/>') repeat;
            opacity: 0.3;
        }

        .results-header h3 {
            font-size: 2rem;
            font-weight: 800;
            margin: 0;
            position: relative;
            z-index: 1;
            flex: 1;
            text-align: center;
        }

        .new-plan-btn {
            background: white;
            border: none;
            color: #6366f1;
            padding: 0.875rem 1.75rem;
            border-radius: 0.75rem;
            cursor: pointer;
            font-size: 0.95rem;
            font-weight: 700;
            display: flex;
            align-items: center;
            transition: all 0.3s cubic-bezier(0.4, 0, 0.2, 1);
            position: relative;
            z-index: 10;
            box-shadow: 0 4px 12px rgba(0, 0, 0, 0.15);
            text-transform: uppercase;
            letter-spacing: 0.5px;
            white-space: nowrap;
        }

        .new-plan-btn:hover {
            background: #f8fafc;
            transform: translateY(-3px);
            box-shadow: 0 8px 20px rgba(0, 0, 0, 0.2);
        }

        .new-plan-btn:active {
            transform: translateY(-1px);
            box-shadow: 0 4px 12px rgba(0, 0, 0, 0.15);
        }

        .new-plan-btn svg {
            transition: transform 0.3s ease;
        }

        .new-plan-btn:hover svg {
            transform: rotate(90deg);
        }

        .results-content {
            background: var(--bg-primary);
            border-radius: 0 0 1rem 1rem;
            padding: 2rem;
            box-shadow: 0 10px 25px -5px rgba(0, 0, 0, 0.1), 0 10px 10px -5px rgba(0, 0, 0, 0.04);
        }

        .plan-overview {
            display: grid;
            grid-template-columns: repeat(4, 1fr);
            gap: 1rem;
            margin-bottom: 2.5rem;
            padding: 0;
            background: transparent;
            border-radius: 0;
            border: none;
        }

        .plan-stat {
            position: relative;
            text-align: left;
            padding: 1.5rem 1.25rem;
            background: linear-gradient(135deg, #ffffff 0%, #f8fafc 100%);
            border-radius: 1rem;
            border: 2px solid #e2e8f0;
            box-shadow: 0 4px 6px -1px rgba(0, 0, 0, 0.08), 0 2px 4px -1px rgba(0, 0, 0, 0.04);
            transition: all 0.3s cubic-bezier(0.4, 0, 0.2, 1);
            overflow: hidden;
        }

        .plan-stat::before {
            content: '';
            position: absolute;
            top: 0;
            left: 0;
            width: 4px;
            height: 100%;
            background: linear-gradient(180deg, #6366f1 0%, #8b5cf6 100%);
            opacity: 0;
            transition: opacity 0.3s ease;
        }

        .plan-stat:hover {
            transform: translateY(-4px);
            box-shadow: 0 12px 24px -4px rgba(99, 102, 241, 0.2), 0 8px 16px -4px rgba(99, 102, 241, 0.1);
            border-color: #c7d2fe;
        }

        .plan-stat:hover::before {
            opacity: 1;
        }

        .plan-stat-label {
            font-size: 0.75rem;
            color: #64748b;
            font-weight: 600;
            text-transform: capitalize;
            letter-spacing: 0.5px;
            margin-bottom: 0.6rem;
            display: block;
        }

        .plan-stat-value {
            font-size: 1.5rem;
            font-weight: 700;
            color: #1e293b;
            margin-bottom: 0;
            line-height: 1.2;
            word-break: break-word;
        }

        /* Remove special styling for first stat since all are equal now */

        body.dark-mode .plan-stat {
            background: linear-gradient(135deg, #1e293b 0%, #0f172a 100%);
            border-color: #334155;
        }

        body.dark-mode .plan-stat-value {
            color: #f1f5f9;
        }

        body.dark-mode .plan-stat-label {
            color: #94a3b8;
        }

        body.dark-mode .plan-stat:hover {
            border-color: #4c1d95;
            box-shadow: 0 12px 24px -4px rgba(139, 92, 246, 0.3), 0 8px 16px -4px rgba(139, 92, 246, 0.2);
        }

        /* ===== ROADMAP SCHEDULE STYLES ===== */
        .schedule-roadmap-container {
            position: relative;
            padding: 3rem 0;
            background: linear-gradient(135deg, #f8fafc 0%, #e0e7ff 100%);
            border-radius: 2rem;
            margin: 2rem 0;
        }

        body.dark-mode .schedule-roadmap-container {
            background: linear-gradient(135deg, #0f172a 0%, #1e293b 100%);
        }

        .schedule-roadmap {
            position: relative;
            max-width: 1000px;
            margin: 0 auto;
            padding: 2rem;
        }

        .roadmap-path {
            position: absolute;
            top: 0;
            left: 50%;
            transform: translateX(-50%);
            width: 4px;
            height: 100%;
            background: linear-gradient(180deg, 
                #10b981 0%, 
                #3b82f6 25%, 
                #8b5cf6 50%, 
                #ec4899 75%, 
                #f59e0b 100%
            );
            opacity: 0.3;
            z-index: 0;
        }

        .roadmap-node {
            position: relative;
            display: flex;
            align-items: center;
            margin-bottom: 4rem;
            opacity: 0;
            animation: fadeInUp 0.6s ease forwards;
            z-index: 1;
        }

        .roadmap-node:nth-child(odd) {
            justify-content: flex-start;
        }

        .roadmap-node:nth-child(even) {
            justify-content: flex-end;
        }

        .roadmap-node:nth-child(1) { animation-delay: 0.1s; }
        .roadmap-node:nth-child(2) { animation-delay: 0.2s; }
        .roadmap-node:nth-child(3) { animation-delay: 0.3s; }
        .roadmap-node:nth-child(4) { animation-delay: 0.4s; }
        .roadmap-node:nth-child(5) { animation-delay: 0.5s; }
        .roadmap-node:nth-child(6) { animation-delay: 0.6s; }
        .roadmap-node:nth-child(7) { animation-delay: 0.7s; }

        @keyframes fadeInUp {
            from {
                opacity: 0;
                transform: translateY(20px);
            }
            to {
                opacity: 1;
                transform: translateY(0);
            }
        }

        .roadmap-marker {
            position: absolute;
            left: 50%;
            transform: translateX(-50%);
            width: 70px;
            height: 70px;
            border-radius: 50%;
            background: linear-gradient(135deg, #ffffff 0%, #f3f4f6 100%);
            border: 5px solid #10b981;
            display: flex;
            align-items: center;
            justify-content: center;
            font-weight: 700;
            font-size: 1.5rem;
            color: #10b981;
            z-index: 3;
            transition: all 0.4s cubic-bezier(0.4, 0, 0.2, 1);
            box-shadow: 0 10px 30px -5px rgba(16, 185, 129, 0.4), 0 0 0 0 rgba(16, 185, 129, 0.4);
            cursor: pointer;
        }

        .roadmap-marker:hover {
            transform: translateX(-50%) scale(1.15) rotate(10deg);
            box-shadow: 0 20px 40px -5px rgba(16, 185, 129, 0.6);
        }

        .roadmap-node.completed .roadmap-marker {
            background: linear-gradient(135deg, #10b981 0%, #059669 100%);
            color: white;
            border-color: #059669;
            animation: pulse 2s infinite, float 3s ease-in-out infinite;
        }

        .roadmap-node.in-progress .roadmap-marker {
            background: linear-gradient(135deg, #f59e0b 0%, #d97706 100%);
            border-color: #f59e0b;
            color: white;
            animation: pulse 1.5s infinite, float 3s ease-in-out infinite;
        }

        @keyframes float {
            0%, 100% { transform: translateX(-50%) translateY(0); }
            50% { transform: translateX(-50%) translateY(-10px); }
        }

        @keyframes pulse {
            0%, 100% {
                box-shadow: 0 0 0 0 rgba(16, 185, 129, 0.7);
            }
            50% {
                box-shadow: 0 0 0 10px rgba(16, 185, 129, 0);
            }
        }

        .roadmap-card {
            background: white;
            border-radius: 1.5rem;
            padding: 2rem;
            border: 2px solid #e5e7eb;
            box-shadow: 0 10px 30px -5px rgba(0, 0, 0, 0.1);
            transition: all 0.4s cubic-bezier(0.4, 0, 0.2, 1);
            position: relative;
            width: 420px;
            max-width: 45%;
            cursor: pointer;
        }

        body.dark-mode .roadmap-card {
            background: var(--card-bg);
            border-color: var(--border-color);
        }

        .roadmap-node:nth-child(odd) .roadmap-card {
            margin-right: 120px;
        }

        .roadmap-node:nth-child(even) .roadmap-card {
            margin-left: 120px;
        }

        .roadmap-card:hover {
            transform: scale(1.05);
            box-shadow: 0 25px 50px -12px rgba(0, 0, 0, 0.25);
            border-color: #2563eb;
        }

        .roadmap-node.completed .roadmap-card {
            border-color: #10b981;
            background: linear-gradient(135deg, #f0fdf4 0%, white 50%);
        }

        body.dark-mode .roadmap-node.completed .roadmap-card {
            background: linear-gradient(135deg, rgba(16, 185, 129, 0.1) 0%, var(--card-bg) 50%);
        }

        .roadmap-node.in-progress .roadmap-card {
            border-color: #f59e0b;
            background: linear-gradient(135deg, #fffbeb 0%, white 50%);
        }

        body.dark-mode .roadmap-node.in-progress .roadmap-card {
            background: linear-gradient(135deg, rgba(245, 158, 11, 0.1) 0%, var(--card-bg) 50%);
        }
        
        .resource-view-prompt {
            text-align: center;
            margin-top: 1.25rem;
            padding-top: 1.25rem;
            border-top: 1px dashed var(--border-color);
        }
        
        .view-resources-btn {
            background: linear-gradient(135deg, #3b82f6 0%, #1d4ed8 100%);
            color: white;
            border: none;
            border-radius: 0.75rem;
            padding: 0.875rem 1.75rem;
            font-weight: 600;
            font-size: 1rem;
            cursor: pointer;
            display: inline-flex;
            align-items: center;
            justify-content: center;
            transition: all 0.3s ease;
            box-shadow: 0 4px 6px -1px rgba(59, 130, 246, 0.3);
        }

        .view-resources-btn:hover {
            transform: translateY(-2px);
            box-shadow: 0 10px 20px -5px rgba(59, 130, 246, 0.5);
            background: linear-gradient(135deg, #2563eb 0%, #1e40af 100%);
        }

        .view-resources-btn:active {
            transform: translateY(0);
        }
        
        .view-resources-button {
            background: linear-gradient(135deg, #3b82f6 0%, #1d4ed8 100%);
            color: white;
            border-radius: 1.5rem;
            padding: 0.75rem 1.5rem;
            font-weight: 600;
            margin: 1rem auto 0.5rem;
            cursor: pointer;
            position: relative;
            width: fit-content;
            transition: all 0.3s ease;
            animation: pulse 2s infinite;
        }

        .view-resources-button:hover {
            transform: translateY(-3px);
            box-shadow: 0 10px 20px -5px rgba(59, 130, 246, 0.4);
        }

        .button-pulse {
            content: '';
            position: absolute;
            top: 50%;
            left: 50%;
            width: 100%;
            height: 100%;
            background: inherit;
            border-radius: inherit;
            z-index: -1;
            transform: translate(-50%, -50%);
            opacity: 0;
            animation: pulse-glow 2s infinite;
        }

        @keyframes pulse-glow {
            0% {
                transform: translate(-50%, -50%) scale(0.8);
                opacity: 0.7;
            }
            70% {
                transform: translate(-50%, -50%) scale(1.5);
                opacity: 0;
            }
            100% {
                opacity: 0;
            }
        }

        body.dark-mode .view-resources-button {
            background: linear-gradient(135deg, #4f46e5 0%, #3730a3 100%);
        }

        .timeline-header {
            display: flex;
            justify-content: space-between;
            align-items: flex-start;
            margin-bottom: 1rem;
        }

        .timeline-day-info h4 {
            color: #1f2937;
            font-weight: 700;
            font-size: 1.125rem;
            margin: 0 0 0.25rem 0;
        }

        .timeline-date {
            color: #6b7280;
            font-size: 0.875rem;
        }

        .timeline-status {
            display: flex;
            align-items: center;
            gap: 0.5rem;
        }

        .status-badge {
            padding: 0.375rem 0.75rem;
            border-radius: 1rem;
            font-size: 0.75rem;
            font-weight: 600;
            text-transform: uppercase;
            letter-spacing: 0.5px;
        }

        .status-badge.completed {
            background: linear-gradient(135deg, #d1fae5 0%, #a7f3d0 100%);
            color: #065f46;
            border: 1px solid #6ee7b7;
        }

        .status-badge.in-progress {
            background: linear-gradient(135deg, #fef3c7 0%, #fde68a 100%);
            color: #92400e;
            border: 1px solid #fbbf24;
        }

        .status-badge.not-started {
            background: linear-gradient(135deg, #f3f4f6 0%, #e5e7eb 100%);
            color: #4b5563;
            border: 1px solid #d1d5db;
        }

        .timeline-checkbox {
            width: 22px;
            height: 22px;
            cursor: pointer;
            accent-color: #10b981;
        }

        .timeline-topics {
            margin-bottom: 1rem;
        }

        .timeline-topics h5 {
            color: #6b7280;
            font-size: 0.75rem;
            text-transform: uppercase;
            letter-spacing: 0.5px;
            margin: 0 0 0.5rem 0;
            font-weight: 600;
        }

        .topic-list {
            display: flex;
            flex-wrap: wrap;
            gap: 0.5rem;
        }

        .topic-tag {
            display: inline-flex;
            align-items: center;
            gap: 0.375rem;
            background: linear-gradient(135deg, #ddd6fe 0%, #c4b5fd 100%);
            color: #5b21b6;
            padding: 0.375rem 0.75rem;
            border-radius: 1rem;
            font-size: 0.75rem;
            font-weight: 600;
            border: 1px solid #c4b5fd;
        }

        .timeline-footer {
            display: flex;
            justify-content: space-between;
            align-items: center;
            margin-top: 1rem;
            padding-top: 1rem;
            border-top: 1px solid #f3f4f6;
        }

        .timeline-duration {
            display: flex;
            align-items: center;
            gap: 0.5rem;
            color: #3b82f6;
            font-weight: 600;
            font-size: 0.875rem;
        }

        .timeline-progress {
            display: flex;
            align-items: center;
            gap: 0.75rem;
            flex: 1;
            margin-left: 1rem;
        }

        .progress-bar {
            flex: 1;
            height: 8px;
            background: #e5e7eb;
            border-radius: 1rem;
            overflow: hidden;
            position: relative;
        }

        .progress-fill {
            height: 100%;
            background: linear-gradient(90deg, #10b981 0%, #3b82f6 100%);
            border-radius: 1rem;
            transition: width 0.6s cubic-bezier(0.4, 0, 0.2, 1);
            position: relative;
            overflow: hidden;
        }

        .progress-fill::after {
            content: '';
            position: absolute;
            top: 0;
            left: 0;
            bottom: 0;
            right: 0;
            background: linear-gradient(90deg, transparent, rgba(255,255,255,0.3), transparent);
            animation: shimmer 2s infinite;
        }

        @keyframes shimmer {
            0% { transform: translateX(-100%); }
            100% { transform: translateX(100%); }
        }

        .progress-text {
            font-size: 0.75rem;
            font-weight: 700;
            color: #6b7280;
            min-width: 40px;
            text-align: right;
        }

        .difficulty-indicator {
            display: inline-flex;
            align-items: center;
            gap: 0.25rem;
            padding: 0.25rem 0.5rem;
            border-radius: 0.5rem;
            font-size: 0.75rem;
            font-weight: 600;
        }

        .difficulty-easy {
            background: #d1fae5;
            color: #065f46;
        }

        .difficulty-medium {
            background: #fef3c7;
            color: #92400e;
        }

        .difficulty-hard {
            background: #fecaca;
            color: #991b1b;
        }

        /* ===== ROADMAP RESOURCE POPUP FLASHCARD ===== */
        .resource-popup-overlay {
            display: none;
            position: fixed;
            inset: 0;
            background: rgba(0, 0, 0, 0.7);
            backdrop-filter: blur(8px);
            z-index: 10001;
            align-items: center;
            justify-content: center;
            padding: 1rem;
            animation: fadeIn 0.3s ease;
        }

        .resource-popup-overlay.active {
            display: flex;
        }

        /* Side Panel for Resources */
        .resource-side-panel {
            position: fixed;
            right: -450px;
            top: 0;
            bottom: 0;
            width: 450px;
            background: var(--bg-primary);
            box-shadow: -4px 0 24px rgba(0, 0, 0, 0.15);
            z-index: 10002;
            display: flex;
            flex-direction: column;
            transition: right 0.3s cubic-bezier(0.4, 0, 0.2, 1);
        }

        .resource-side-panel.open {
            right: 0;
        }

        /* Backdrop overlay for side panel */
        .resource-panel-backdrop {
            display: none;
            position: fixed;
            inset: 0;
            background: rgba(0, 0, 0, 0.5);
            backdrop-filter: blur(4px);
            z-index: 10001;
            animation: fadeIn 0.3s ease;
            cursor: pointer;
        }

        .resource-panel-backdrop.active {
            display: block;
        }

        .side-panel-header {
            background: linear-gradient(135deg, #667eea 0%, #764ba2 100%);
            color: var(--text-primary);
            padding: 1.5rem;
            display: flex;
            justify-content: space-between;
            align-items: start;
            flex-shrink: 0;
        }

        .side-panel-close {
            background: rgba(255, 255, 255, 0.2);
            border: none;
            border-radius: 0.5rem;
            width: 36px;
            height: 36px;
            display: flex;
            align-items: center;
            justify-content: center;
            cursor: pointer;
            transition: all 0.2s;
            color: white;
            position: relative;
        }

        .side-panel-close:hover {
            background: rgba(255, 255, 255, 0.3);
            transform: scale(1.1);
        }

        .side-panel-close:active {
            transform: scale(0.95);
        }

        /* Make close button more prominent on mobile */
        @media (max-width: 640px) {
            .side-panel-close {
                width: 44px;
                height: 44px;
                background: rgba(255, 255, 255, 0.3);
                border: 2px solid rgba(255, 255, 255, 0.5);
            }
        }

        .side-panel-body {
            flex: 1;
            overflow-y: auto;
            padding: 1.5rem;
            background: var(--bg-primary);
        }

        .side-panel-resources-list {
            display: flex;
            flex-direction: column;
            gap: 1rem;
            color: var(--text-primary);
        }

        .side-panel-resource-item {
            background: var(--bg-primary);
            border: 1px solid #e5e7eb;
            border-radius: 1rem;
            padding: 1.25rem;
            transition: all 0.2s;
            animation: slideInFromRight 0.3s ease-out both;
            color: var(--text-primary) ;
        }

        .side-panel-resource-item:hover {
            background: white;
            border-color: #667eea;
            box-shadow: 0 4px 12px rgba(102, 126, 234, 0.15);
            transform: translateX(-4px);
        }

        .resource-icon-large {
            font-size: 2rem;
            width: 48px;
            height: 48px;
            display: flex;
            align-items: center;
            justify-content: center;
            background: white;
            border-radius: 0.75rem;
            flex-shrink: 0;
        }

        .resource-badge {
            display: inline-block;
            padding: 0.25rem 0.625rem;
            border-radius: 0.375rem;
            font-size: 0.75rem;
            font-weight: 600;
            text-transform: capitalize;
        }

        .resource-link-btn {
            display: inline-flex;
            align-items: center;
            padding: 0.5rem 1rem;
            background: linear-gradient(135deg, #667eea 0%, #764ba2 100%);
            color: white;
            text-decoration: none;
            border-radius: 0.5rem;
            font-size: 0.875rem;
            font-weight: 600;
            transition: all 0.2s;
        }

        .resource-link-btn:hover {
            transform: translateY(-2px);
            box-shadow: 0 4px 12px rgba(102, 126, 234, 0.4);
        }

        @keyframes slideInFromRight {
            from {
                opacity: 0;
                transform: translateX(30px);
            }
            to {
                opacity: 1;
                transform: translateX(0);
            }
        }

        @media (max-width: 768px) {
            .resource-side-panel {
                width: 100%;
                right: -100%;
            }
            
            .resource-side-panel.open {
                right: 0;
            }
        }

        /* Mobile: Convert to centered modal on very small screens */
        @media (max-width: 640px) {
            .resource-side-panel {
                right: auto;
                left: 50%;
                top: 50%;
                bottom: auto;
                transform: translate(-50%, -50%) scale(0.9);
                width: calc(100% - 2rem);
                max-width: 480px;
                max-height: 85vh;
                border-radius: 1.5rem;
                opacity: 0;
                pointer-events: none;
                transition: all 0.3s cubic-bezier(0.4, 0, 0.2, 1);
            }

            .resource-side-panel.open {
                transform: translate(-50%, -50%) scale(1);
                opacity: 1;
                pointer-events: auto;
            }
        }

        .resource-flashcard {
            background: white;
            border-radius: 2rem;
            max-width: 700px;
            width: 100%;
            max-height: 85vh;
            overflow-y: auto;
            position: relative;
            box-shadow: 0 25px 50px -12px rgba(0, 0, 0, 0.5);
            animation: slideUpBounce 0.5s cubic-bezier(0.68, -0.55, 0.265, 1.55);
        }

        body.dark-mode .resource-flashcard {
            background: var(--card-bg);
        }

        @keyframes slideUpBounce {
            from {
                opacity: 0;
                transform: translateY(100px) scale(0.9);
            }
            to {
                opacity: 1;
                transform: translateY(0) scale(1);
            }
        }

        .flashcard-header {
            background: linear-gradient(135deg, #667eea 0%, #764ba2 100%);
            padding: 2rem;
            border-radius: 2rem 2rem 0 0;
            color: white;
            position: relative;
        }

        .flashcard-close {
            position: absolute;
            top: 1rem;
            right: 1rem;
            width: 40px;
            height: 40px;
            border-radius: 50%;
            background: rgba(255, 255, 255, 0.2);
            backdrop-filter: blur(10px);
            border: 2px solid rgba(255, 255, 255, 0.3);
            color: white;
            font-size: 1.5rem;
            cursor: pointer;
            display: flex;
            align-items: center;
            justify-content: center;
            transition: all 0.3s ease;
        }

        .flashcard-close:hover {
            background: rgba(255, 255, 255, 0.3);
            transform: rotate(90deg);
        }

        .flashcard-title {
            margin: 0 0 0.5rem 0;
            font-size: 1.75rem;
            font-weight: 700;
        }

        .flashcard-subtitle {
            margin: 0;
            opacity: 0.9;
            font-size: 0.95rem;
        }

        .flashcard-body {
            padding: 2rem;
        }

        .resource-item-flashcard {
            background: var(--bg-primary);
            border-radius: 1rem;
            padding: 1rem 1.5rem;
            margin-bottom: 1rem;
            border: 1px solid var(--border-color);
            transition: all 0.3s ease;
            cursor: pointer;
            display: block;
            text-decoration: none;
        }

        body.dark-mode .resource-item-flashcard {
            background: var(--card-bg);
        }

        .resource-item-flashcard:hover {
            transform: translateY(-4px) scale(1.02);
            box-shadow: var(--shadow);
            border-color: #2563eb;
        }

        .resource-item-header {
            display: flex;
            justify-content: space-between;
            align-items: center;
            gap: 1rem;
        }

        .resource-item-icon {
            width: 40px;
            height: 40px;
            border-radius: 0.75rem;
            background: linear-gradient(135deg, #dbeafe 0%, #bfdbfe 100%);
            display: flex;
            align-items: center;
            justify-content: center;
            font-size: 1.25rem;
            color: #1e40af;
        }

        .resource-item-info {
            flex: 1;
        }

        .resource-item-title {
            font-weight: 600;
            font-size: 1rem;
            color: var(--text-primary);
            margin: 0 0 0.25rem 0;
        }

        .resource-item-desc {
            font-size: 0.875rem;
            color: var(--text-secondary);
            margin: 0;
        }

        .resource-action-btn {
            font-size: 1.25rem;
            color: #9ca3af;
            transition: all 0.3s ease;
        }

        .resource-item-flashcard:hover .resource-action-btn {
            color: #2563eb;
            transform: translateX(5px);
        }

        .resource-type-badge {
            display: inline-block;
            padding: 0.25rem 0.75rem;
            border-radius: 1rem;
            font-size: 0.75rem;
            font-weight: 600;
            background: linear-gradient(135deg, #667eea 0%, #764ba2 100%);
            color: white;
            text-transform: uppercase;
            letter-spacing: 0.5px;
        }

        /* ===== RESOURCE HUB CARD GRID STYLES ===== */
        .resource-hub-container {
            margin: 2rem 0;
        }

        .resource-filters {
            background: white;
            border-radius: 1rem;
            padding: 1.5rem;
            margin-bottom: 2rem;
            border: 1px solid #e5e7eb;
            box-shadow: 0 2px 4px rgba(0, 0, 0, 0.05);
        }

        .filter-section {
            margin-bottom: 1.5rem;
        }

        .filter-section:last-child {
            margin-bottom: 0;
        }

        .filter-label {
            display: block;
            color: #6b7280;
            font-size: 0.875rem;
            font-weight: 600;
            text-transform: uppercase;
            letter-spacing: 0.5px;
            margin-bottom: 0.75rem;
        }

        .filter-buttons {
            display: flex;
            flex-wrap: wrap;
            gap: 0.75rem;
        }

        .filter-btn {
            padding: 0.5rem 1rem;
            border-radius: 0.75rem;
            border: 2px solid #e5e7eb;
            background: white;
            color: #6b7280;
            font-weight: 600;
            font-size: 0.875rem;
            cursor: pointer;
            transition: all 0.2s ease;
            display: inline-flex;
            align-items: center;
            gap: 0.5rem;
        }

        .filter-btn:hover {
            border-color: #2563eb;
            color: #2563eb;
            transform: translateY(-1px);
        }

        .filter-btn.active {
            background: linear-gradient(135deg, #2563eb 0%, #1d4ed8 100%);
            border-color: #1d4ed8;
            color: white;
            box-shadow: 0 4px 12px rgba(37, 99, 235, 0.3);
        }

        .search-bar {
            width: 100%;
            padding: 0.75rem 1rem 0.75rem 3rem;
            border-radius: 0.75rem;
            border: 2px solid #e5e7eb;
            font-size: 1rem;
            transition: all 0.2s ease;
            background: white url('data:image/svg+xml,<svg xmlns="http://www.w3.org/2000/svg" width="20" height="20" viewBox="0 0 24 24" fill="none" stroke="%236b7280" stroke-width="2" stroke-linecap="round" stroke-linejoin="round"><circle cx="11" cy="11" r="8"></circle><path d="m21 21-4.35-4.35"></path></svg>') no-repeat 1rem center;
        }

        .search-bar:focus {
            outline: none;
            border-color: #2563eb;
            box-shadow: 0 0 0 3px rgba(37, 99, 235, 0.1);
        }

        .resources-grid {
            display: grid;
            grid-template-columns: repeat(auto-fill, minmax(350px, 1fr));
            gap: 1.5rem;
            margin: 2rem 0;
        }

        .resource-card-modern {
            background: white;
            border-radius: 1rem;
            overflow: hidden;
            border: 1px solid #e5e7eb;
            box-shadow: 0 4px 6px -1px rgba(0, 0, 0, 0.1);
            transition: all 0.3s cubic-bezier(0.4, 0, 0.2, 1);
            cursor: pointer;
            position: relative;
        }

        .resource-card-modern:hover {
            transform: translateY(-6px);
            box-shadow: 0 20px 25px -5px rgba(0, 0, 0, 0.15), 0 10px 10px -5px rgba(0, 0, 0, 0.08);
        }

        .resource-thumbnail {
            width: 100%;
            height: 180px;
            background: linear-gradient(135deg, #667eea 0%, #764ba2 100%);
            display: flex;
            align-items: center;
            justify-content: center;
            font-size: 3rem;
            position: relative;
            overflow: hidden;
        }

        .resource-thumbnail::before {
            content: '';
            position: absolute;
            top: -50%;
            left: -50%;
            width: 200%;
            height: 200%;
            background: radial-gradient(circle, rgba(255,255,255,0.1) 0%, transparent 70%);
            animation: shimmer 3s infinite;
        }

        .resource-thumbnail.video {
            background: linear-gradient(135deg, #f59e0b 0%, #d97706 100%);
        }

        .resource-thumbnail.article {
            background: linear-gradient(135deg, #10b981 0%, #059669 100%);
        }

        .resource-thumbnail.book {
            background: linear-gradient(135deg, #6366f1 0%, #4f46e5 100%);
        }

        .resource-thumbnail.course {
            background: linear-gradient(135deg, #8b5cf6 0%, #7c3aed 100%);
        }

        .resource-card-body {
            padding: 1.25rem;
        }

        .resource-card-header {
            display: flex;
            justify-content: space-between;
            align-items: flex-start;
            margin-bottom: 0.75rem;
        }

        .resource-type-badge {
            padding: 0.25rem 0.625rem;
            border-radius: 0.5rem;
            font-size: 0.75rem;
            font-weight: 700;
            text-transform: uppercase;
            letter-spacing: 0.5px;
        }

        .resource-type-badge.video {
            background: linear-gradient(135deg, #fef3c7 0%, #fde68a 100%);
            color: #92400e;
        }

        .resource-type-badge.article {
            background: linear-gradient(135deg, #d1fae5 0%, #a7f3d0 100%);
            color: #065f46;
        }

        .resource-type-badge.book {
            background: linear-gradient(135deg, #dbeafe 0%, #bfdbfe 100%);
            color: #1e40af;
        }

        .resource-type-badge.course {
            background: linear-gradient(135deg, #e9d5ff 0%, #d8b4fe 100%);
            color: #6b21a8;
        }

        .resource-favorite {
            width: 32px;
            height: 32px;
            border-radius: 50%;
            border: none;
            background: #f3f4f6;
            color: #9ca3af;
            cursor: pointer;
            transition: all 0.2s ease;
            display: flex;
            align-items: center;
            justify-content: center;
            font-size: 1rem;
        }

        .resource-favorite:hover {
            background: #fee2e2;
            color: #dc2626;
            transform: scale(1.1);
        }

        .resource-favorite.active {
            background: linear-gradient(135deg, #fecaca 0%, #fca5a5 100%);
            color: #dc2626;
        }

        .resource-card-title {
            color: #1f2937;
            font-weight: 700;
            font-size: 1.125rem;
            margin: 0 0 0.5rem 0;
            line-height: 1.4;
            display: -webkit-box;
            -webkit-line-clamp: 2;
            line-clamp: 2;
            -webkit-box-orient: vertical;
            overflow: hidden;
        }

        .resource-card-description {
            color: #6b7280;
            font-size: 0.875rem;
            line-height: 1.6;
            margin-bottom: 1rem;
            display: -webkit-box;
            -webkit-line-clamp: 2;
            line-clamp: 2;
            -webkit-box-orient: vertical;
            overflow: hidden;
        }

        .resource-rating {
            display: flex;
            align-items: center;
            gap: 0.5rem;
            margin-bottom: 1rem;
        }

        .stars {
            display: flex;
            gap: 0.125rem;
            color: #f59e0b;
            font-size: 1rem;
        }

        .rating-count {
            color: #9ca3af;
            font-size: 0.75rem;
            font-weight: 600;
        }

        .resource-card-footer {
            display: flex;
            justify-content: space-between;
            align-items: center;
            padding-top: 1rem;
            border-top: 1px solid #f3f4f6;
        }

        .resource-duration {
            display: flex;
            align-items: center;
            gap: 0.375rem;
            color: #6b7280;
            font-size: 0.875rem;
            font-weight: 600;
        }

        .resource-view-btn {
            padding: 0.5rem 1rem;
            border-radius: 0.625rem;
            border: none;
            background: linear-gradient(135deg, #2563eb 0%, #1d4ed8 100%);
            color: white;
            font-weight: 600;
            font-size: 0.875rem;
            cursor: pointer;
            transition: all 0.2s ease;
            display: inline-flex;
            align-items: center;
            gap: 0.5rem;
        }

        .resource-view-btn:hover {
            transform: translateY(-1px);
            box-shadow: 0 6px 16px rgba(37, 99, 235, 0.4);
        }

        .premium-lock {
            position: absolute;
            top: 1rem;
            right: 1rem;
            background: rgba(0, 0, 0, 0.7);
            backdrop-filter: blur(8px);
            color: #fbbf24;
            padding: 0.375rem 0.75rem;
            border-radius: 0.5rem;
            font-size: 0.75rem;
            font-weight: 700;
            display: flex;
            align-items: center;
            gap: 0.375rem;
            z-index: 1;
        }

        .no-resources {
            text-align: center;
            padding: 3rem 1rem;
            color: #9ca3af;
        }

        .no-resources-icon {
            font-size: 4rem;
            margin-bottom: 1rem;
        }

        .no-resources-text {
            font-size: 1.125rem;
            font-weight: 600;
            color: #6b7280;
        }

        /* ===== PROGRESS TRACKING DASHBOARD STYLES ===== */
        .progress-dashboard {
            background: linear-gradient(135deg, #667eea 0%, #764ba2 100%);
            border-radius: 1.5rem;
            padding: 2rem;
            margin: 2rem 0;
            color: white;
            position: relative;
            overflow: hidden;
        }

        .progress-dashboard::before {
            content: '';
            position: absolute;
            top: -50%;
            right: -20%;
            width: 300px;
            height: 300px;
            background: radial-gradient(circle, rgba(255,255,255,0.1) 0%, transparent 70%);
            border-radius: 50%;
        }

        .progress-header {
            text-align: center;
            margin-bottom: 2rem;
            position: relative;
            z-index: 1;
        }

        .progress-header h4 {
            margin: 0 0 0.5rem 0;
            font-size: 1.5rem;
            font-weight: 700;
        }

        .progress-header p {
            margin: 0;
            opacity: 0.9;
            font-size: 0.875rem;
        }

        .progress-stats-grid {
            display: grid;
            grid-template-columns: repeat(auto-fit, minmax(200px, 1fr));
            gap: 1.5rem;
            margin-bottom: 2rem;
            position: relative;
            z-index: 1;
        }

        .progress-stat-card {
            background: rgba(255, 255, 255, 0.15);
            backdrop-filter: blur(10px);
            border-radius: 1rem;
            padding: 1.5rem;
            text-align: center;
            transition: all 0.3s ease;
            border: 1px solid rgba(255, 255, 255, 0.2);
        }

        .progress-stat-card:hover {
            transform: translateY(-4px);
            background: rgba(255, 255, 255, 0.25);
        }

        .stat-icon {
            font-size: 2.5rem;
            margin-bottom: 0.75rem;
            display: block;
        }

        .stat-value {
            font-size: 2rem;
            font-weight: 700;
            margin: 0;
            line-height: 1;
        }

        .stat-label {
            font-size: 0.875rem;
            margin: 0.5rem 0 0 0;
            opacity: 0.9;
        }

        .streak-counter {
            display: flex;
            align-items: center;
            justify-content: center;
            gap: 0.5rem;
        }

        .streak-flame {
            animation: flicker 1.5s infinite;
        }

        @keyframes flicker {
            0%, 100% { transform: scale(1); opacity: 1; }
            50% { transform: scale(1.1); opacity: 0.8; }
        }

        .achievements-section {
            background: rgba(255, 255, 255, 0.1);
            backdrop-filter: blur(10px);
            border-radius: 1rem;
            padding: 1.5rem;
            position: relative;
            z-index: 1;
            border: 1px solid rgba(255, 255, 255, 0.2);
        }

        .achievements-header {
            display: flex;
            justify-content: space-between;
            align-items: center;
            margin-bottom: 1rem;
        }

        .achievements-header h5 {
            margin: 0;
            font-size: 1.125rem;
            font-weight: 700;
        }

        .view-all-link {
            color: white;
            text-decoration: none;
            font-size: 0.875rem;
            opacity: 0.9;
            transition: opacity 0.2s ease;
        }

        .view-all-link:hover {
            opacity: 1;
            text-decoration: underline;
        }

        .achievements-grid {
            display: grid;
            grid-template-columns: repeat(auto-fit, minmax(100px, 1fr));
            gap: 1rem;
        }

        .achievement-badge {
            background: rgba(255, 255, 255, 0.15);
            backdrop-filter: blur(5px);
            border-radius: 0.75rem;
            padding: 1rem;
            text-align: center;
            transition: all 0.2s ease;
            cursor: pointer;
            border: 2px solid transparent;
        }

        .achievement-badge:hover {
            background: rgba(255, 255, 255, 0.25);
            border-color: rgba(255, 255, 255, 0.5);
            transform: scale(1.05);
        }

        .achievement-badge.locked {
            opacity: 0.5;
            filter: grayscale(1);
        }

        .achievement-icon {
            font-size: 2rem;
            margin-bottom: 0.5rem;
        }

        .achievement-name {
            font-size: 0.75rem;
            font-weight: 600;
            margin: 0;
        }

        .progress-chart-container {
            background: rgba(255, 255, 255, 0.1);
            backdrop-filter: blur(10px);
            border-radius: 1rem;
            padding: 1.5rem;
            margin-top: 1.5rem;
            position: relative;
            z-index: 1;
            border: 1px solid rgba(255, 255, 255, 0.2);
        }

        .progress-chart-header {
            margin-bottom: 1rem;
        }

        .progress-chart-header h5 {
            margin: 0 0 0.25rem 0;
            font-size: 1.125rem;
            font-weight: 700;
        }

        .progress-chart-header p {
            margin: 0;
            font-size: 0.875rem;
            opacity: 0.9;
        }

        .weekly-chart {
            display: flex;
            align-items: flex-end;
            justify-content: space-between;
            gap: 0.5rem;
            height: 120px;
            position: relative;
        }

        .weekly-chart::before {
            content: '';
            position: absolute;
            bottom: 0;
            left: 0;
            right: 0;
            height: 1px;
            background: rgba(255, 255, 255, 0.2);
        }

        .chart-bar {
            flex: 1;
            background: rgba(255, 255, 255, 0.3);
            border-radius: 0.5rem 0.5rem 0 0;
            min-height: 20px;
            display: flex;
            flex-direction: column;
            justify-content: flex-end;
            align-items: center;
            transition: all 0.3s ease;
            position: relative;
            cursor: pointer;
        }

        .chart-bar:hover {
            background: rgba(255, 255, 255, 0.5);
        }

        .chart-bar.active {
            background: linear-gradient(180deg, rgba(255, 255, 255, 0.9) 0%, rgba(255, 255, 255, 0.6) 100%);
        }

        .chart-bar-value {
            font-size: 0.75rem;
            font-weight: 700;
            margin-bottom: 0.25rem;
        }

        .chart-bar-label {
            font-size: 0.625rem;
            margin-top: 0.5rem;
            opacity: 0.9;
        }

        .resource-item {
            background: var(--bg-primary);
            border-radius: 1rem;
            padding: 1.5rem;
            border: 1px solid #e5e7eb;
            box-shadow: 0 4px 6px -1px rgba(0, 0, 0, 0.1), 0 2px 4px -1px rgba(0, 0, 0, 0.06);
            transition: all 0.3s cubic-bezier(0.4, 0, 0.2, 1);
            position: relative;
            overflow: hidden;
        }

        .resource-item::before {
            content: '';
            position: absolute;
            top: 0;
            left: 0;
            width: 4px;
            height: 100%;
            background: linear-gradient(180deg, #f59e0b 0%, #d97706 100%);
        }

        .resource-item:hover {
            transform: translateY(-4px);
            box-shadow: 0 20px 25px -5px rgba(0, 0, 0, 0.15), 0 10px 10px -5px rgba(0, 0, 0, 0.08);
        }

        .resource-header {
            display: flex;
            align-items: flex-start;
            justify-content: space-between;
            margin-bottom: 1rem;
        }

        .resource-title {
            color: #1f2937;
            font-weight: 700;
            font-size: 1.125rem;
            margin: 0;
            line-height: 1.4;
        }

        .resource-optimized {
            background: linear-gradient(135deg, #10b981 0%, #059669 100%);
            color: white;
            padding: 0.25rem 0.5rem;
            border-radius: 0.5rem;
            font-size: 0.75rem;
            font-weight: 600;
        }

        .resource-meta {
            display: flex;
            gap: 0.75rem;
            margin-bottom: 1rem;
        }

        .resource-badge {
            background: #f3f4f6;
            color: #374151;
            padding: 0.25rem 0.75rem;
            border-radius: 1rem;
            font-size: 0.75rem;
            font-weight: 600;
            text-transform: capitalize;
        }

        .resource-badge.type {
            background: linear-gradient(135deg, #dbeafe 0%, #bfdbfe 100%);
            color: #1e40af;
        }

        .resource-badge.difficulty {
            background: linear-gradient(135deg, #fef3c7 0%, #fde68a 100%);
            color: #92400e;
        }

        .resource-description {
            color: #6b7280;
            margin-bottom: 1rem;
            line-height: 1.6;
        }

        .resource-actions {
            display: flex;
            align-items: center;
            justify-content: space-between;
        }

        .resource-link {
            background: linear-gradient(135deg, #6366f1 0%, #8b5cf6 100%);
            color: white;
            text-decoration: none;
            padding: 0.75rem 1.5rem;
            border-radius: 0.75rem;
            font-weight: 600;
            transition: all 0.2s ease;
            display: inline-flex;
            align-items: center;
            gap: 0.5rem;
        }

        .resource-link:hover {
            transform: translateY(-1px);
            box-shadow: 0 4px 12px rgba(99, 102, 241, 0.4);
        }

        .resource-relevance {
            font-size: 0.75rem;
            color: #059669;
            font-weight: 600;
            display: flex;
            align-items: center;
            gap: 0.25rem;
        }

        .motivation-card {
            background: linear-gradient(135deg, #667eea 0%, #764ba2 100%);
            color: white;
            padding: 2rem;
            border-radius: 1rem;
            margin-top: 2rem;
            position: relative;
            overflow: hidden;
        }

        .motivation-card::before {
            content: '';
            position: absolute;
            top: 0;
            left: 0;
            right: 0;
            bottom: 0;
            background: url('data:image/svg+xml,<svg xmlns="http://www.w3.org/2000/svg" viewBox="0 0 100 100"><defs><pattern id="stars" width="20" height="20" patternUnits="userSpaceOnUse"><circle cx="10" cy="10" r="0.5" fill="%23ffffff" opacity="0.3"/></pattern></defs><rect width="100" height="100" fill="url(%23stars)') repeat;
        }

        .motivation-content {
            position: relative;
            z-index: 1;
        }

        .motivation-quote {
            font-size: 1.25rem;
            font-style: italic;
            margin-bottom: 1rem;
            line-height: 1.6;
        }

        .motivation-author {
            font-weight: 600;
            margin-bottom: 1.5rem;
            opacity: 0.9;
        }

        .motivation-tip {
            background: rgba(255, 255, 255, 0.2);
            padding: 1rem;
            border-radius: 0.75rem;
            backdrop-filter: blur(10px);
        }

        .motivation-encouragement {
            background: rgba(255, 255, 255, 0.15);
            padding: 1rem;
            border-radius: 0.75rem;
            backdrop-filter: blur(10px);
            margin-bottom: 1rem;
        }

        .mood-insights {
            background: rgba(255, 255, 255, 0.1);
            padding: 1rem;
            border-radius: 0.75rem;
            backdrop-filter: blur(10px);
            margin-top: 1rem;
        }

        .mood-badge {
            display: inline-block;
            padding: 0.25rem 0.75rem;
            border-radius: 1rem;
            font-size: 0.875rem;
            font-weight: 600;
            text-transform: capitalize;
            margin-left: 0.5rem;
        }

        .mood-badge.mood-optimistic {
            background: rgba(34, 197, 94, 0.2);
            color: #16a34a;
            border: 1px solid rgba(34, 197, 94, 0.3);
        }

        .mood-badge.mood-neutral {
            background: rgba(59, 130, 246, 0.2);
            color: #2563eb;
            border: 1px solid rgba(59, 130, 246, 0.3);
        }

        .mood-badge.mood-anxious {
            background: rgba(245, 158, 11, 0.2);
            color: #d97706;
            border: 1px solid rgba(245, 158, 11, 0.3);
        }

        .mood-badge.mood-frustrated {
            background: rgba(239, 68, 68, 0.2);
            color: #dc2626;
            border: 1px solid rgba(239, 68, 68, 0.3);
        }

        .mood-levels {
            margin-top: 0.5rem;
            font-size: 0.875rem;
            opacity: 0.9;
        }

        .section-header {
            display: flex;
            align-items: center;
            gap: 0.75rem;
            margin-bottom: 1.5rem;
            padding-bottom: 0.75rem;
            border-bottom: 2px solid #f1f5f9;
        }

        .section-icon {
            background: linear-gradient(135deg, #6366f1 0%, #8b5cf6 100%);
            color: white;
            width: 2.5rem;
            height: 2.5rem;
            border-radius: 50%;
            display: flex;
            align-items: center;
            justify-content: center;
            font-size: 1.125rem;
        }

        .section-title {
            color: #1f2937;
            font-size: 1.25rem;
            font-weight: 700;
            margin: 0;
        }

        /* Responsive Design */
        @media (max-width: 768px) {
            .results-header {
                flex-direction: column;
                gap: 1rem;
                padding: 1.5rem 1rem;
            }
            
            .results-header h3 {
                font-size: 1.5rem;
                text-align: center;
            }
            
            .new-plan-btn {
                width: 100%;
                justify-content: center;
            }
            
            .plan-overview {
                grid-template-columns: repeat(2, 1fr);
                gap: 0.75rem;
            }
            
            .plan-stat {
                padding: 1.25rem 1rem;
            }

            .plan-stat-label {
                font-size: 0.7rem;
            }

            .plan-stat-value {
                font-size: 1.25rem;
            }
            
            .schedule-grid {
                grid-template-columns: 1fr;
            }
            
            .resources-grid {
                grid-template-columns: 1fr;
            }
            
            .results-header h3 {
                font-size: 1.5rem;
            }
            
            .schedule-item,
            .resource-item {
                padding: 1rem;
            }

            /* Roadmap Mobile Styles */
            .roadmap-path {
                left: 30px;
                transform: none;
            }

            .roadmap-node {
                justify-content: flex-start !important;
                margin-bottom: 3rem;
            }

            .roadmap-card {
                width: 100%;
                max-width: 100%;
                margin: 0 0 0 80px !important;
            }

            .roadmap-marker {
                left: 30px;
                transform: none;
                width: 50px;
                height: 50px;
                font-size: 1.2rem;
            }

            .roadmap-marker:hover {
                transform: scale(1.1);
            }

            .roadmap-node.completed .roadmap-marker,
            .roadmap-node.in-progress .roadmap-marker {
                animation: pulse 2s infinite;
            }

            .timeline-header {
                flex-direction: column;
                gap: 0.75rem;
                align-items: flex-start;
            }

            .timeline-status {
                width: 100%;
                justify-content: space-between;
            }

            .timeline-footer {
                flex-direction: column;
                align-items: flex-start;
                gap: 0.75rem;
            }

            .timeline-progress {
                width: 100%;
                margin-left: 0;
            }

            .resource-flashcard {
                max-height: 90vh;
                border-radius: 1.5rem 1.5rem 0 0;
            }

            .flashcard-header {
                padding: 1.5rem;
            }

            .flashcard-title {
                font-size: 1.25rem;
            }

            .flashcard-body {
                padding: 1.5rem;
            }
        }

        @media (max-width: 480px) {
            .plan-overview {
                grid-template-columns: 1fr;
            }
            
            .resource-meta {
                flex-direction: column;
                gap: 0.5rem;
            }
            
            .resource-actions {
                flex-direction: column;
                gap: 1rem;
                align-items: stretch;
            }
            
            .resource-link {
                text-align: center;
            }
            
            .schedule-day {
                flex-direction: column;
                text-align: center;
                gap: 0.5rem;
            }

            .timeline-day-info h4 {
                font-size: 1rem;
            }

            .topic-list {
                flex-direction: column;
            }
        }

        /* Animation Enhancements */
        @keyframes slideInUp {
            from {
                opacity: 0;
                transform: translateY(30px);
            }
            to {
                opacity: 1;
                transform: translateY(0);
            }
        }

        @keyframes celebration {
            0%, 100% { transform: scale(1); }
            25% { transform: scale(1.05) rotate(2deg); }
            75% { transform: scale(1.05) rotate(-2deg); }
        }

        @keyframes fadeIn {
            from {
                opacity: 0;
            }
            to {
                opacity: 1;
            }
        }

        .results {
            animation: slideInUp 0.6s ease-out;
        }

        .schedule-item,
        .resource-item {
            animation: fadeIn 0.4s ease-out;
        }

        .schedule-item:nth-child(odd) {
            animation-delay: 0.1s;
        }

        .schedule-item:nth-child(even) {
            animation-delay: 0.2s;
        }

        /* ===== TOAST NOTIFICATION STYLES ===== */
        .toast-container {
            position: fixed;
            top: 1rem;
            right: 1rem;
            z-index: 10000;
            display: flex;
            flex-direction: column;
            gap: 0.75rem;
            max-width: 400px;
        }

        .toast {
            background: white;
            border-radius: 0.75rem;
            padding: 1rem 1.25rem;
            box-shadow: 0 10px 15px -3px rgba(0, 0, 0, 0.1), 0 4px 6px -2px rgba(0, 0, 0, 0.05);
            border-left: 4px solid #10b981;
            display: flex;
            align-items: center;
            gap: 0.75rem;
            animation: slideInRight 0.3s ease-out;
            min-width: 300px;
        }

        .toast.success {
            border-left-color: #10b981;
        }

        .toast.error {
            border-left-color: #ef4444;
        }

        .toast.warning {
            border-left-color: #f59e0b;
        }

        .toast.info {
            border-left-color: #3b82f6;
        }

        .toast-icon {
            font-size: 1.5rem;
            flex-shrink: 0;
        }

        .toast-content {
            flex: 1;
        }

        .toast-title {
            font-weight: 700;
            color: #1f2937;
            margin: 0 0 0.25rem 0;
            font-size: 0.875rem;
        }

        .toast-message {
            color: #6b7280;
            margin: 0;
            font-size: 0.875rem;
            line-height: 1.4;
        }

        .toast-close {
            background: none;
            border: none;
            color: #9ca3af;
            cursor: pointer;
            font-size: 1.25rem;
            padding: 0;
            width: 24px;
            height: 24px;
            display: flex;
            align-items: center;
            justify-content: center;
            border-radius: 0.25rem;
            transition: all 0.2s ease;
        }

        .toast-close:hover {
            background: #f3f4f6;
            color: #1f2937;
        }

        @keyframes slideInRight {
            from {
                opacity: 0;
                transform: translateX(100%);
            }
            to {
                opacity: 1;
                transform: translateX(0);
            }
        }

        @keyframes slideOutRight {
            from {
                opacity: 1;
                transform: translateX(0);
            }
            to {
                opacity: 0;
                transform: translateX(100%);
            }
        }

        /* ===== SKELETON LOADER STYLES ===== */
        .skeleton {
            background: linear-gradient(90deg, #f3f4f6 0%, #e5e7eb 50%, #f3f4f6 100%);
            background-size: 200% 100%;
            animation: shimmerSkeleton 1.5s infinite;
            border-radius: 0.5rem;
        }

        @keyframes shimmerSkeleton {
            0% { background-position: 200% 0; }
            100% { background-position: -200% 0; }
        }

        /* ===== LOADING STYLES ===== */
        .loading {
            display: none;
            text-align: center;
            padding: 3rem 2rem;
            background: white;
            border-radius: 1rem;
            margin: 2rem 0;
            box-shadow: 0 4px 6px -1px rgba(0, 0, 0, 0.1);
        }

        .loading.show {
            display: block;
        }

        .spinner {
            width: 40px;
            height: 40px;
            margin: 0 auto 1rem;
            border: 4px solid #f3f4f6;
            border-top: 4px solid #6366f1;
            border-radius: 50%;
            animation: spin 1s linear infinite;
        }

        @keyframes spin {
            0% { transform: rotate(0deg); }
            100% { transform: rotate(360deg); }
        }

        .loading p {
            color: #6b7280;
            margin: 0;
            font-size: 1rem;
            font-weight: 500;
        }

        body.dark-mode .loading {
            background: var(--card-bg);
        }

        body.dark-mode .loading p {
            color: var(--text-secondary);
        }

        body.dark-mode .spinner {
            border-color: var(--border-color);
            border-top-color: #6366f1;
        }

        /* ===== COMPREHENSIVE DARK MODE STYLES ===== */
        body.dark-mode .timeline-content,
        body.dark-mode .resource-card-modern,
        body.dark-mode .skeleton-card,
        body.dark-mode .tab {
            background: var(--card-bg);
            border-color: var(--border-color);
        }

        body.dark-mode .timeline-day-info h4,
        body.dark-mode .resource-card-title,
        body.dark-mode h1, body.dark-mode h2, body.dark-mode h3, body.dark-mode h4 {
            color: var(--text-primary);
        }

        body.dark-mode .timeline-date,
        body.dark-mode .resource-card-description,
        body.dark-mode p {
            color: var(--text-secondary);
        }

        body.dark-mode .toast {
            background: var(--card-bg);
            border-left-color: #10b981;
        }

        body.dark-mode .toast-title {
            color: var(--text-primary);
        }

        body.dark-mode .toast-message {
            color: var(--text-secondary);
        }

        body.dark-mode .resource-filters,
        body.dark-mode .filter-btn {
            background: var(--card-bg);
            border-color: var(--border-color);
            color: var(--text-primary);
        }

        body.dark-mode .search-bar {
            background: var(--card-bg);
            border-color: var(--border-color);
            color: var(--text-primary);
        }

        body.dark-mode .sidebar {
            background: var(--bg-secondary);
            border-right-color: var(--border-color);
        }

        body.dark-mode .sidebar-header h2 {
            color: var(--text-primary);
        }

        body.dark-mode .plan-card {
            background: var(--card-bg);
            border-color: var(--border-color);
        }

        body.dark-mode .plan-card h4 {
            color: var(--text-primary);
        }

        body.dark-mode .resource-favorite {
            background: var(--hover-bg);
            color: var(--text-secondary);
        }

        body.dark-mode .onboarding-card {
            background: var(--card-bg);
            border-color: var(--border-color);
        }

        body.dark-mode .quiz-option {
            background: var(--card-bg);
            border-color: var(--border-color);
        }

        body.dark-mode .quiz-option:hover {
            background: var(--hover-bg);
        }

        body.dark-mode .level-card {
            background: var(--card-bg);
            border-color: var(--border-color);
        }

        body.dark-mode .pricing-card {
            background: var(--card-bg);
            border-color: var(--border-color);
        }

        /* Additional Dark Mode for Main Dashboard Components */
        body.dark-mode .tabs-container {
            background: var(--card-bg);
            box-shadow: 0 4px 6px -1px rgba(0, 0, 0, 0.3);
        }

        body.dark-mode .tabs {
            background: var(--bg-secondary);
            border-bottom-color: var(--border-color);
        }

        body.dark-mode .tab {
            color: var(--text-secondary);
        }

        body.dark-mode .tab.active {
            background: var(--card-bg);
            color: var(--text-primary);
        }

        body.dark-mode .tab-content {
            background: var(--card-bg);
        }

        body.dark-mode .results-container {
            background: var(--card-bg);
        }

        body.dark-mode .results-header {
            color: var(--text-primary);
        }

        body.dark-mode .new-plan-btn {
            background: #6366f1;
            color: white;
        }

        body.dark-mode .new-plan-btn:hover {
            background: #4f46e5;
        }

        body.dark-mode .results-header p {
            color: var(--text-secondary);
        }

        body.dark-mode .motivation-card {
            background: var(--card-bg);
            border-color: var(--border-color);
        }

        body.dark-mode .assessment-card {
            background: var(--card-bg);
            border-color: var(--border-color);
        }

        body.dark-mode input[type="text"],
        body.dark-mode input[type="email"],
        body.dark-mode input[type="number"],
        body.dark-mode select,
        body.dark-mode textarea {
            background: var(--bg-secondary);
            border-color: var(--border-color);
            color: var(--text-primary);
        }

        body.dark-mode label {
            color: var(--text-primary);
        }

        .skeleton-card {
            background: white;
            border-radius: 1rem;
            padding: 1.5rem;
            border: 1px solid #e5e7eb;
        }

        .skeleton-header {
            display: flex;
            justify-content: space-between;
            align-items: center;
            margin-bottom: 1rem;
        }

        .skeleton-title {
            height: 24px;
            width: 60%;
        }

        .skeleton-badge {
            height: 20px;
            width: 80px;
        }

        .skeleton-text {
            height: 16px;
            width: 100%;
            margin-bottom: 0.5rem;
        }

        .skeleton-text.short {
            width: 70%;
        }

        .skeleton-button {
            height: 40px;
            width: 120px;
            margin-top: 1rem;
        }

        /* ===== CONFETTI STYLES ===== */
        .confetti-container {
            position: fixed;
            top: 0;
            left: 0;
            width: 100%;
            height: 100%;
            pointer-events: none;
            z-index: 9999;
            overflow: hidden;
        }

        .confetti {
            position: absolute;
            width: 10px;
            height: 10px;
            background: #f59e0b;
            animation: confettiFall 3s linear forwards;
        }

        @keyframes confettiFall {
            0% {
                transform: translateY(-100vh) rotate(0deg);
                opacity: 1;
            }
            100% {
                transform: translateY(100vh) rotate(720deg);
                opacity: 0;
            }
        }

        /* ===== SMOOTH PAGE TRANSITIONS ===== */
        .page-transition {
            animation: fadeInScale 0.4s cubic-bezier(0.4, 0, 0.2, 1);
        }

        @keyframes fadeInScale {
            from {
                opacity: 0;
                transform: scale(0.95);
            }
            to {
                opacity: 1;
                transform: scale(1);
            }
        }

        /* ===== MICRO-INTERACTIONS ===== */
        .btn:active {
            transform: scale(0.97);
        }

        .interactive-element {
            transition: all 0.2s ease;
        }

        .interactive-element:hover {
            transform: translateY(-2px);
        }

        .bounce-on-hover:hover {
            animation: gentleBounce 0.6s ease;
        }

        @keyframes gentleBounce {
            0%, 100% { transform: translateY(0); }
            25% { transform: translateY(-5px); }
            50% { transform: translateY(0); }
            75% { transform: translateY(-2px); }
        }

        /* ===== HELP MODAL STYLES ===== */
        .help-button {
            position: fixed;
            bottom: 2rem;
            left: 2rem;
            width: 56px;
            height: 56px;
            border-radius: 50%;
            background: linear-gradient(135deg, #10b981 0%, #059669 100%);
            border: none;
            cursor: pointer;
            display: flex;
            align-items: center;
            justify-content: center;
            font-size: 1.5rem;
            box-shadow: 0 10px 25px -5px rgba(0, 0, 0, 0.2);
            transition: all 0.3s ease;
            z-index: 9997;
            color: white;
            font-weight: 700;
        }

        .help-button:hover {
            transform: scale(1.1);
            box-shadow: 0 15px 35px -5px rgba(0, 0, 0, 0.3);
        }

        .help-modal {
            display: none;
            position: fixed;
            inset: 0;
            background: rgba(0, 0, 0, 0.5);
            backdrop-filter: blur(4px);
            z-index: 10000;
            align-items: center;
            justify-content: center;
            padding: 1rem;
        }

        .help-modal.active {
            display: flex;
        }

        .help-modal-content {
            background: var(--card-bg);
            border-radius: 1.5rem;
            padding: 2rem;
            max-width: 500px;
            width: 100%;
            max-height: 80vh;
            overflow-y: auto;
            box-shadow: 0 25px 50px -12px rgba(0, 0, 0, 0.25);
            animation: fadeInScale 0.3s ease;
        }

        .help-modal-header {
            display: flex;
            justify-content: space-between;
            align-items: center;
            margin-bottom: 1.5rem;
        }

        .help-modal-header h3 {
            margin: 0;
            color: var(--text-primary);
        }

        .help-modal-close {
            background: var(--hover-bg);
            border: none;
            width: 32px;
            height: 32px;
            border-radius: 50%;
            cursor: pointer;
            display: flex;
            align-items: center;
            justify-content: center;
            color: var(--text-secondary);
            font-size: 1.25rem;
            transition: all 0.2s ease;
        }

        .help-modal-close:hover {
            background: var(--border-color);
            color: var(--text-primary);
        }

        .shortcuts-section {
            margin-bottom: 1.5rem;
        }

        .shortcuts-section h4 {
            color: var(--text-primary);
            margin: 0 0 1rem 0;
            font-size: 1rem;
        }

        .shortcut-item {
            display: flex;
            justify-content: space-between;
            align-items: center;
            padding: 0.75rem;
            border-radius: 0.5rem;
            margin-bottom: 0.5rem;
            background: var(--hover-bg);
        }

        .shortcut-keys {
            display: flex;
            gap: 0.375rem;
        }

        .key {
            background: var(--card-bg);
            border: 1px solid var(--border-color);
            padding: 0.25rem 0.5rem;
            border-radius: 0.375rem;
            font-family: 'Courier New', monospace;
            font-size: 0.75rem;
            font-weight: 700;
            color: var(--text-primary);
        }

        .shortcut-description {
            color: var(--text-secondary);
            font-size: 0.875rem;
        }

        /* ===== MODERN ONBOARDING STYLES ===== */
        
        /* Progress Indicator */
        .onboarding-progress {
            margin-bottom: 2.5rem;
            padding: 1.5rem;
            background: rgba(99, 102, 241, 0.05);
            border-radius: 1rem;
        }

        .progress-steps {
            display: flex;
            align-items: center;
            justify-content: center;
            max-width: 600px;
            margin: 0 auto;
        }

        .progress-step {
            display: flex;
            flex-direction: column;
            align-items: center;
            gap: 0.5rem;
        }

        .step-circle {
            width: 45px;
            height: 45px;
            border-radius: 50%;
            background: #e5e7eb;
            color: #9ca3af;
            display: flex;
            align-items: center;
            justify-content: center;
            font-weight: 700;
            font-size: 1.1rem;
            transition: all 0.3s ease;
        }

        .progress-step.active .step-circle {
            background: linear-gradient(135deg, #6366f1, #4f46e5);
            color: white;
            box-shadow: 0 4px 12px rgba(99, 102, 241, 0.4);
            transform: scale(1.1);
        }

        .progress-step.completed .step-circle {
            background: #10b981;
            color: white;
        }

        .step-label {
            font-size: 0.875rem;
            font-weight: 600;
            color: #6b7280;
        }

        .progress-step.active .step-label {
            color: #6366f1;
        }

        .progress-line {
            height: 3px;
            width: 80px;
            background: #e5e7eb;
            margin: 0 1rem;
            position: relative;
            top: -15px;
        }

        .progress-step.completed + .progress-line {
            background: #10b981;
        }

        /* Onboarding Steps */
        .onboarding-step {
            display: none;
            animation: fadeInSlide 0.4s ease;
        }

        .onboarding-step.active {
            display: block;
        }

        @keyframes fadeInSlide {
            from {
                opacity: 0;
                transform: translateY(15px);
            }
            to {
                opacity: 1;
                transform: translateY(0);
            }
        }

        .step-card {
            background: var(--bg-primary);
            padding: 2.5rem;
            border-radius: 1.5rem;
            box-shadow: 0 4px 20px rgba(0, 0, 0, 0.08);
            border: 1px solid #e5e7eb;
        }

        .step-icon {
            font-size: 3.5rem;
            text-align: center;
            margin-bottom: 1rem;
            animation: bounce 2s infinite;
        }

        @keyframes bounce {
            0%, 100% { transform: translateY(0); }
            50% { transform: translateY(-8px); }
        }

        .step-title {
            font-size: 1.75rem;
            font-weight: 700;
            color: #1f2937;
            text-align: center;
            margin-bottom: 0.5rem;
        }

        .step-subtitle {
            text-align: center;
            color: #6b7280;
            margin-bottom: 2rem;
            font-size: 1.05rem;
        }

        /* Quiz Styling */
        .quiz-section {
            margin: 2rem 0;
        }

        .quiz-question {
            font-size: 1.1rem;
            color: #1f2937;
            margin-bottom: 1.5rem;
            padding-left: 0.5rem;
        }

        .quiz-options {
            display: flex;
            flex-direction: column;
            gap: 1rem;
        }

        .quiz-option {
            display: flex;
            align-items: center;
            gap: 1rem;
            padding: 1.25rem 1.5rem;
            background: var(--text-primary);
            border: 2px solid #e5e7eb;
            border-radius: 12px;
            cursor: pointer;
            transition: all 0.3s ease;
        }

        .quiz-option:hover {
            border-color: #6366f1;
            background: rgba(99, 102, 241, 0.05);
            transform: translateX(4px);
        }

        .quiz-option.selected {
            border-color: #6366f1;
            background: rgba(99, 102, 241, 0.1);
            box-shadow: 0 4px 12px rgba(99, 102, 241, 0.2);
        }

        .option-badge {
            width: 38px;
            height: 38px;
            border-radius: 8px;
            background: #6366f1;
            color: white;
            display: flex;
            align-items: center;
            justify-content: center;
            font-weight: 700;
            font-size: 1rem;
            flex-shrink: 0;
        }

        .quiz-option.selected .option-badge {
            background: linear-gradient(135deg, #6366f1, #4f46e5);
        }

        .option-text {
            flex: 1;
            font-size: 0.975rem;
            color: var(--text-primary);
            font-weight: 500;
        }

        /* AI Suggestion Card */
        .ai-suggestion-card {
            background: linear-gradient(135deg, rgba(99, 102, 241, 0.08), rgba(16, 185, 129, 0.08));
            border: 2px solid #6366f1;
            border-radius: 1.25rem;
            padding: 2rem;
            text-align: center;
            margin: 2rem 0;
        }

        .ai-badge {
            display: inline-block;
            background: #6366f1;
            color: white;
            padding: 0.5rem 1.25rem;
            border-radius: 2rem;
            font-size: 0.875rem;
            font-weight: 700;
            margin-bottom: 1.5rem;
            box-shadow: 0 4px 12px rgba(99, 102, 241, 0.3);
        }

        .suggested-level {
            margin-bottom: 1.5rem;
        }

        .level-icon-large {
            font-size: 4rem;
            margin-bottom: 1rem;
            animation: pulse 2s infinite;
        }

        @keyframes pulse {
            0%, 100% { transform: scale(1); }
            50% { transform: scale(1.05); }
        }

        .suggested-level h4 {
            font-size: 1.75rem;
            font-weight: 700;
            color: #6366f1;
            margin-bottom: 0.5rem;
        }

        .suggested-level p {
            color: #6b7280;
            font-size: 1rem;
        }

        .btn-change-level {
            background: white;
            border: 2px solid #6366f1;
            color: #6366f1;
            padding: 0.75rem 1.75rem;
            border-radius: 0.75rem;
            font-weight: 700;
            cursor: pointer;
            transition: all 0.3s ease;
            white-space: nowrap;
        }

        .btn-change-level:hover {
            background: #6366f1;
            color: white;
            transform: translateY(-2px);
            box-shadow: 0 4px 12px rgba(99, 102, 241, 0.3);
        }

        /* Manual Level Selection */
        .level-selection-grid {
            display: grid;
            grid-template-columns: repeat(auto-fit, minmax(140px, 1fr));
            gap: 1rem;
            margin-bottom: 2rem;
        }

        .level-choice-card {
            background: #f9fafb;
            border: 2px solid #e5e7eb;
            border-radius: 1rem;
            padding: 1.5rem;
            text-align: center;
            cursor: pointer;
            transition: all 0.3s ease;
        }

        .level-choice-card:hover {
            border-color: #6366f1;
            background: rgba(99, 102, 241, 0.05);
            transform: translateY(-4px);
            box-shadow: 0 8px 16px rgba(0, 0, 0, 0.1);
        }

        .level-choice-card.selected {
            border-color: #6366f1;
            background: rgba(99, 102, 241, 0.1);
            box-shadow: 0 4px 12px rgba(99, 102, 241, 0.2);
        }

        .level-choice-icon {
            font-size: 2.5rem;
            margin-bottom: 0.75rem;
        }

        .level-choice-title {
            font-weight: 700;
            color: #1f2937;
            margin-bottom: 0.25rem;
            font-size: 1rem;
        }

        .level-choice-desc {
            font-size: 0.825rem;
            color: #6b7280;
        }

        /* Premium Inline Banner */
        .premium-inline-banner {
            background: linear-gradient(135deg, #f59e0b 0%, #d97706 100%);
            border-radius: 12px;
            padding: 1.25rem 1.5rem;
            display: flex;
            align-items: center;
            justify-content: space-between;
            gap: 1rem;
            margin: 2rem 0;
            color: white;
            box-shadow: 0 4px 15px rgba(245, 158, 11, 0.3);
        }

        .premium-content {
            display: flex;
            align-items: center;
            gap: 0.75rem;
            flex-wrap: wrap;
            flex: 1;
        }

        .premium-badge {
            background: rgba(255, 255, 255, 0.3);
            padding: 0.375rem 0.75rem;
            border-radius: 0.5rem;
            font-weight: 700;
            font-size: 0.8rem;
        }

        .premium-inline-btn {
            background: white;
            color: #f59e0b;
            border: none;
            padding: 0.75rem 1.75rem;
            border-radius: 0.75rem;
            font-weight: 700;
            cursor: pointer;
            transition: all 0.3s ease;
            white-space: nowrap;
        }

        .premium-inline-btn:hover {
            transform: scale(1.05);
            box-shadow: 0 4px 12px rgba(0, 0, 0, 0.15);
        }

        /* Action Buttons */
        .step-actions {
            display: flex;
            gap: 1rem;
            margin-top: 2.5rem;
            justify-content: center;
        }

        .btn-back,
        .btn-next,
        .btn-generate {
            padding: 1rem 2rem;
            border-radius: 0.75rem;
            font-size: 1rem;
            font-weight: 600;
            cursor: pointer;
            transition: all 0.3s ease;
            border: none;
            display: inline-flex;
            align-items: center;
            gap: 0.5rem;
        }

        .btn-back {
            background: #f3f4f6;
            color: #6b7280;
            border: 2px solid #e5e7eb;
        }

        .btn-back:hover {
            border-color: #6366f1;
            color: #6366f1;
            transform: translateY(-2px);
        }

        .btn-next,
        .btn-generate {
            background: linear-gradient(135deg, #6366f1, #4f46e5);
            color: white;
            box-shadow: 0 4px 12px rgba(99, 102, 241, 0.3);
        }

        .btn-next:hover,
        .btn-generate:hover {
            transform: translateY(-2px);
            box-shadow: 0 6px 20px rgba(99, 102, 241, 0.4);
        }

        .btn-next:disabled,
        .btn-generate:disabled {
            opacity: 0.5;
            cursor: not-allowed;
            transform: none;
        }

        .btn-generate {
            background: linear-gradient(135deg, #10b981, #059669);
            box-shadow: 0 4px 12px rgba(16, 185, 129, 0.3);
        }

        .btn-generate:hover {
            box-shadow: 0 6px 20px rgba(16, 185, 129, 0.4);
        }

        /* Pricing Comparison Styles */
        .pricing-comparison {
            display: grid;
            grid-template-columns: repeat(2, 1fr);
            gap: 2rem;
            margin: 2.5rem 0;
        }

        .pricing-card {
            background: white;
            border: 2px solid #e5e7eb;
            border-radius: 1.25rem;
            padding: 2rem;
            position: relative;
            transition: all 0.3s ease;
        }

        .pricing-card:hover {
            transform: translateY(-4px);
            box-shadow: 0 12px 24px rgba(0, 0, 0, 0.12);
        }

        .premium-card {
            border-color: #6366f1;
            background: linear-gradient(135deg, rgba(99, 102, 241, 0.03), rgba(16, 185, 129, 0.03));
            box-shadow: 0 8px 20px rgba(99, 102, 241, 0.15);
        }

        .popular-badge {
            position: absolute;
            top: -12px;
            left: 50%;
            transform: translateX(-50%);
            background: linear-gradient(135deg, #f59e0b, #d97706);
            color: white;
            padding: 0.5rem 1.25rem;
            border-radius: 2rem;
            font-size: 0.75rem;
            font-weight: 700;
            letter-spacing: 0.5px;
            box-shadow: 0 4px 12px rgba(245, 158, 11, 0.4);
        }

        .pricing-header {
            text-align: center;
            margin-bottom: 2rem;
            padding-bottom: 1.5rem;
            border-bottom: 2px solid #e5e7eb;
        }

        .pricing-header h4 {
            font-size: 1.5rem;
            font-weight: 700;
            color: #1f2937;
            margin-bottom: 1rem;
        }

        .price {
            font-size: 3rem;
            font-weight: 800;
            color: var(--text-primary);
            line-height: 1;
        }

        .price span {
            font-size: 1.25rem;
            font-weight: 500;
            color: var(--text-primary);
        }

        .price-note {
            margin-top: 0.5rem;
            font-size: 0.85rem;
            color: #10b981;
            font-weight: 600;
        }

        .pricing-features {
            margin-bottom: 2rem;
        }

        .pricing-features .feature {
            display: flex;
            align-items: center;
            gap: 0.75rem;
            padding: 0.75rem 0;
            color: var(--text-primary);
        }

        .pricing-features .feature.disabled {
            color: var(--text-disabled);
        }

        .pricing-features .feature.disabled span {
            text-decoration: line-through;
        }

        .pricing-features .feature i {
            font-size: 1.1rem;
            flex-shrink: 0;
        }

        .pricing-btn {
            width: 100%;
            padding: 1rem 2rem;
            border-radius: 0.75rem;
            font-size: 1rem;
            font-weight: 700;
            cursor: pointer;
            transition: all 0.3s ease;
            border: none;
            display: flex;
            align-items: center;
            justify-content: center;
            gap: 0.5rem;
        }

        .free-btn {
            background: #f3f4f6;
            color: #6b7280;
            border: 2px solid #e5e7eb;
        }

        .free-btn:hover {
            background: #e5e7eb;
            transform: translateY(-2px);
        }

        .premium-btn {
            background: linear-gradient(135deg, #6366f1, #4f46e5);
            color: white;
            box-shadow: 0 4px 12px rgba(99, 102, 241, 0.3);
        }

        .premium-btn:hover {
            transform: translateY(-2px);
            box-shadow: 0 6px 20px rgba(99, 102, 241, 0.4);
        }

        .trust-badges {
            margin-top: 3rem;
            padding-top: 2rem;
            border-top: 1px solid #e5e7eb;
        }

        .university-logos {
            display: flex;
            justify-content: center;
            gap: 1rem;
            flex-wrap: wrap;
        }

        .uni-badge {
            background: rgba(99, 102, 241, 0.1);
            color: #6366f1;
            padding: 0.5rem 1rem;
            border-radius: 0.5rem;
            font-size: 0.9rem;
            font-weight: 600;
        }

        /* ===== STUDY PLANS SIDEBAR (LEFT SIDE) ===== */
        
        .study-plans-sidebar {
            position: fixed;
            top: 0;
            left: -380px;
            width: 380px;
            height: 100vh;
            background: white;
            box-shadow: 4px 0 20px rgba(0, 0, 0, 0.1);
            z-index: 2000;
            transition: left 0.3s cubic-bezier(0.4, 0, 0.2, 1);
            overflow-y: auto;
        }

        .study-plans-sidebar.open {
            left: 0;
        }

        .sidebar-header {
            display: flex;
            justify-content: space-between;
            align-items: center;
            padding: 1.5rem;
            border-bottom: 2px solid #e5e7eb;
            position: sticky;
            top: 0;
            background: white;
            z-index: 10;
            background: var(--bg-primary);
        }

        .sidebar-header h3 {
            font-size: 1.25rem;
            font-weight: 700;
            color: #1f2937;
            display: flex;
            align-items: center;
            gap: 0.5rem;
        }

        .sidebar-header h3 i {
            color: #6366f1;
        }

        .sidebar-close {
            background: #f3f4f6;
            border: none;
            width: 36px;
            height: 36px;
            border-radius: 8px;
            cursor: pointer;
            display: flex;
            align-items: center;
            justify-content: center;
            color: #6b7280;
            transition: all 0.2s ease;
        }

        .sidebar-close:hover {
            background: #e5e7eb;
            color: #1f2937;
        }

        .sidebar-content {
            padding: 1rem;
            background: var(--bg-primary);
        }

        .no-plans {
            text-align: center;
            padding: 3rem 1rem;
            color: #9ca3af;
        }

        .no-plans i {
            font-size: 3rem;
            margin-bottom: 1rem;
            opacity: 0.5;
        }

        .no-plans p {
            font-weight: 600;
            font-size: 1.1rem;
            margin-bottom: 0.5rem;
        }

        .no-plans small {
            font-size: 0.875rem;
        }

        .plan-card {
            background: #f9fafb;
            border: 2px solid #e5e7eb;
            border-radius: 12px;
            padding: 1rem;
            margin-bottom: 1rem;
            cursor: pointer;
            transition: all 0.2s ease;
            color: var(--text-primary);
        }

        .plan-card:hover {
            border-color: #6366f1;
            background: rgba(99, 102, 241, 0.03);
            transform: translateX(-4px);
        }

        .plan-card.active {
            border-color: #6366f1;
            background: rgba(99, 102, 241, 0.08);
        }

        .plan-card-header {
            display: flex;
            justify-content: space-between;
            align-items: start;
            margin-bottom: 0.75rem;
        }

        .plan-subject {
            font-weight: 700;
            color: var(--text-primary);
            font-size: 1.05rem;
            flex: 1;
        }

        .plan-level {
            background: #6366f1;
            color: white;
            padding: 0.25rem 0.75rem;
            border-radius: 1rem;
            font-size: 0.75rem;
            font-weight: 600;
            text-transform: uppercase;
        }

        .plan-meta {
            display: flex;
            gap: 1rem;
            font-size: 0.825rem;
            color: #6b7280;
            margin-bottom: 0.5rem;
        }

        .plan-meta span {
            display: flex;
            align-items: center;
            gap: 0.25rem;
        }

        .plan-date {
            font-size: 0.75rem;
            color: #9ca3af;
            margin-top: 0.5rem;
        }

        .plan-actions {
            display: flex;
            gap: 0.5rem;
            margin-top: 0.75rem;
            padding-top: 0.75rem;
            border-top: 1px solid #e5e7eb;
        }

        .plan-action-btn {
            flex: 1;
            padding: 0.5rem;
            border: none;
            border-radius: 6px;
            font-size: 0.825rem;
            font-weight: 600;
            cursor: pointer;
            transition: all 0.2s ease;
            display: flex;
            align-items: center;
            justify-content: center;
            gap: 0.25rem;
        }

        .load-btn {
            background: #6366f1;
            color: white;
        }

        .load-btn:hover {
            background: #4f46e5;
            transform: translateY(-1px);
        }

        .delete-btn {
            background: #fef2f2;
            color: #ef4444;
        }

        .delete-btn:hover {
            background: #fee2e2;
        }

        /* Sidebar Toggle Button (LEFT SIDE) */
        .sidebar-toggle {
            position: fixed;
            top: 50%;
            left: 0;
            transform: translateY(-50%);
            background: linear-gradient(135deg, #6366f1, #4f46e5);
            color: white;
            border: none;
            padding: 1rem 0.75rem;
            border-radius: 0 8px 8px 0;
            cursor: pointer;
            z-index: 1500;
            display: flex;
            flex-direction: column;
            align-items: center;
            gap: 0.25rem;
            box-shadow: 2px 0 12px rgba(99, 102, 241, 0.3);
            transition: all 0.3s ease;
            font-size: 0.75rem;
            font-weight: 600;
        }

        .sidebar-toggle:hover {
            transform: translateY(-50%) translateX(4px);
            box-shadow: 4px 0 20px rgba(99, 102, 241, 0.4);
        }

        .sidebar-toggle.hidden {
            left: 380px;
        }

        .sidebar-toggle i {
            font-size: 1.25rem;
        }

        /* Sidebar Overlay */
        .sidebar-overlay {
            position: fixed;
            top: 0;
            left: 0;
            right: 0;
            bottom: 0;
            background: rgba(0, 0, 0, 0.5);
            z-index: 1999;
            opacity: 0;
            visibility: hidden;
            transition: all 0.3s ease;
        }

        .sidebar-overlay.active {
            opacity: 1;
            visibility: visible;
        }

        /* Responsive Onboarding */
        @media (max-width: 768px) {
            .progress-steps {
                flex-direction: row;
                overflow-x: auto;
                padding-bottom: 0.5rem;
            }

            .progress-step {
                flex-shrink: 0;
            }

            .progress-line {
                width: 30px;
                height: 3px;
                margin: 0 0.5rem;
                top: -15px;
            }

            .step-card {
                padding: 1.75rem 1.25rem;
            }

            .step-title {
                font-size: 1.4rem;
            }

            /* Form grid adjustments for mobile */
            .form-grid {
                grid-template-columns: 1fr;
                gap: 1.25rem;
            }

            .input-group[style*="grid-column"] {
                grid-column: 1 !important;
            }

            .level-selection-grid {
                grid-template-columns: repeat(2, 1fr);
            }

            .premium-inline-banner {
                flex-direction: column;
                text-align: center;
            }

            .step-actions {
                flex-direction: column;
            }

            .btn-back,
            .btn-next,
            .btn-generate {
                width: 100%;
                justify-content: center;
            }

            .pricing-comparison {
                grid-template-columns: 1fr;
                gap: 2rem;
            }

            .popular-badge {
                font-size: 0.7rem;
                padding: 0.4rem 1rem;
            }

            .price {
                font-size: 2.5rem;
            }

            /* Sidebar mobile adjustments */
            .study-plans-sidebar {
                width: 100%;
                left: -100%;
            }

            .study-plans-sidebar.open {
                left: 0;
            }

            .sidebar-toggle {
                padding: 0.75rem 0.5rem;
                font-size: 0.7rem;
            }

            .sidebar-toggle.hidden {
                left: 100%;
            }
        }

        /* Lucide Icon Styles */
        .tab i, .generate-btn i, .action-btn i, button i, 
        .nav-link i, .sidebar-close i, .sidebar-toggle i, label i,
        .pricing-btn i, .btn-next i, .btn-back i, .btn-change-level i {
            display: inline-flex;
            align-items: center;
            justify-content: center;
        }
        
        .tab svg, .generate-btn svg, .action-btn svg, button svg,
        .nav-link svg, .sidebar-close svg, .sidebar-toggle svg,
        .pricing-btn svg, .btn-next svg, .btn-back svg, .btn-change-level svg {
            width: 1.1rem;
            height: 1.1rem;
        }
        
        .input-group label svg {
            width: 1rem;
            height: 1rem;
            margin-right: 0.5rem;
        }
        
        .feature svg {
            width: 1rem;
            height: 1rem;
        }
    </style>
    
    <!-- User Assessment Styles -->
    <link rel="stylesheet" href="user-assessment.css">
</head>
<body>
    <!-- Navigation -->
    <nav class="navbar">
        <div class="nav-container">
            <a href="index.html" class="logo">
                <i data-lucide="brain"></i>
                AI Study Planner
            </a>
            
            <div class="user-nav">
                <div class="nav-links">
                    <button id="themeToggle" class="theme-toggle" title="Switch to dark mode">
                        <i class="fas fa-moon"></i>
                    </button>
                    <a href="index.html" class="nav-link">
                        <i data-lucide="home"></i> Home
                    </a>
                    <button class="nav-link nav-new-plan-btn" onclick="startNewPlan()" style="background: none; border: none; cursor: pointer; color: inherit; font-size: inherit; padding: 0.75rem 1rem;">
                        <i data-lucide="plus-circle"></i> New Plan
                    </button>
                </div>
                <div class="user-info" id="userDisplay">
                    <i data-lucide="user-circle"></i>
                    <span>Loading...</span>
                </div>
                <button class="logout-btn" onclick="logout()">
                    <i data-lucide="log-out"></i> Logout
                </button>
            </div>
        </div>
    </nav>

    <!-- Study Plans Sidebar -->
    <div class="study-plans-sidebar" id="studyPlansSidebar">
        <div class="sidebar-header">
            <h3><i data-lucide="history"></i> My Study Plans</h3>
            <button class="sidebar-close" onclick="toggleSidebar()">
                <i data-lucide="x"></i>
            </button>
        </div>
        <div class="sidebar-content" id="sidebarPlansContent">
            <div class="no-plans">
                <i data-lucide="folder-open"></i>
                <p>No study plans yet</p>
                <small>Create your first plan to get started!</small>
            </div>
        </div>
    </div>

    <!-- Sidebar Toggle Button -->
    <button class="sidebar-toggle" id="sidebarToggle" onclick="toggleSidebar()">
        <i data-lucide="history"></i>
        <span>Plans</span>
    </button>

    <!-- Sidebar Overlay -->
    <div class="sidebar-overlay" id="sidebarOverlay" onclick="toggleSidebar()"></div>

    <!-- Main Content -->
    <main class="main-content">
        <div class="container">
            <!-- Login Required State -->
            <div id="loginRequired" class="login-required" style="display: none;">
<<<<<<< HEAD
                <h2><i data-lucide="lock"></i> Please Log In</h2>
=======
                <h2>Please Log In</h2>
>>>>>>> 47e733ca
                <p>You need to be logged in to access the AI Study Planner dashboard.</p>
                <a href="secure-auth.html">
                    <i data-lucide="log-in"></i> Login / Register
                </a>
            </div>

            <!-- Main Dashboard -->
            <div id="mainContent" style="display: none;">
                <!-- Tabs Container -->
                <div class="tabs-container">
                    <div class="tabs">
                        <button class="tab active" onclick="switchTab('advanced')">
                            <i data-lucide="rocket"></i> Advanced Planner
                        </button>
                        <button class="tab" onclick="switchTab('resources')">
                            <i data-lucide="search"></i> Find Resources
                        </button>
                        <button class="tab" onclick="switchTab('motivation')">
                            <i data-lucide="heart"></i> Get Motivated
                        </button>
                        <button class="tab" onclick="switchTab('progress')">
                            <i data-lucide="trending-up"></i> My Progress
                        </button>
                    </div>

                    <!-- Advanced Planner Tab -->
                    <div id="advanced-tab" class="tab-content active">
                        <div class="tab-header">
<<<<<<< HEAD
                            <h2><i data-lucide="rocket"></i> Create Your Personalized Study Plan</h2>
=======
                            <h2>Create Your Personalized Study Plan</h2>
>>>>>>> 47e733ca
                            <p>Answer a few quick questions and let our AI create the perfect learning journey for you.</p>
                        </div>

                        <!-- Modern Onboarding Assessment -->
                        <div id="onboarding-assessment">
                            <!-- Progress Indicator -->
                            <div class="onboarding-progress">
                                <div class="progress-steps">
                                    <div class="progress-step active" data-step="1">
                                        <div class="step-circle">1</div>
                                        <div class="step-label">Subject</div>
                                    </div>
                                    <div class="progress-line"></div>
                                    <div class="progress-step" data-step="2">
                                        <div class="step-circle">2</div>
                                        <div class="step-label">Assessment</div>
                                    </div>
                                    <div class="progress-line"></div>
                                    <div class="progress-step" data-step="3">
                                        <div class="step-circle">3</div>
                                        <div class="step-label">Level</div>
                                    </div>
                                    <div class="progress-line"></div>
                                    <div class="progress-step" data-step="4">
                                        <div class="step-circle">4</div>
                                        <div class="step-label">Plan</div>
                                    </div>
                                </div>
                            </div>

                            <!-- Step 1: Subject & Time -->
                            <div class="onboarding-step active" id="onboarding-step-1">
                                <div class="step-card">
<<<<<<< HEAD
                                    <div class="step-icon"></div>
=======
>>>>>>> 47e733ca
                                    <h3 class="step-title">What do you want to learn?</h3>
                                    <p class="step-subtitle">Tell us your subject and available time</p>

                                    <div class="form-grid" style="margin-top: 2rem;">
                                        <!-- Subject in full width row -->
                                        <div class="input-group" style="grid-column: 1 / -1;">
                                            <label for="onboardingSubject">
                                                <i data-lucide="book"></i> Subject or Topic
                                            </label>
                                            <input type="text" id="onboardingSubject" 
                                                   placeholder="e.g., Machine Learning, Calculus, Spanish..." 
                                                   list="onboardingSubjectList"
                                                   style="font-size: 1.1rem; padding: 0.875rem;">
                                            <datalist id="onboardingSubjectList">
                                                <option value="Machine Learning">
                                                <option value="Python Programming">
                                                <option value="Data Science">
                                                <option value="Web Development">
                                                <option value="Calculus">
                                                <option value="Organic Chemistry">
                                                <option value="Spanish Language">
                                                <option value="Digital Marketing">
                                            </datalist>
                                        </div>

                                        <!-- Daily Study Time and Study Duration in second row -->
                                        <div class="input-group">
                                            <label for="onboardingDailyHours">
                                                <i data-lucide="clock"></i> Daily Study Time
                                            </label>
                                            <select id="onboardingDailyHours">
                                                <option value="1">1 hour</option>
                                                <option value="2" selected>2 hours</option>
                                                <option value="3">3 hours</option>
                                                <option value="4">4 hours</option>
                                                <option value="5">5+ hours</option>
                                            </select>
                                        </div>

                                        <div class="input-group">
                                            <label for="onboardingTotalDays">
                                                <i data-lucide="calendar"></i> Study Duration
                                            </label>
                                            <select id="onboardingTotalDays" onchange="toggleCustomDurationOnboarding()">
                                                <option value="3">3 days</option>
                                                <option value="7" selected>1 week</option>
                                                <option value="14">2 weeks</option>
                                                <option value="30">1 month</option>
                                                <option value="60">2 months</option>
                                                <option value="custom">Custom Duration</option>
                                            </select>
                                        </div>

                                        <!-- Custom Duration field (full width when visible) -->
                                        <div class="input-group" id="customDurationOnboarding" style="display: none; grid-column: 1 / -1;">
                                            <label for="customDaysOnboarding">
                                                <i data-lucide="calendar-plus"></i> Custom Days (1-365)
                                            </label>
                                            <input 
                                                type="number" 
                                                id="customDaysOnboarding" 
                                                min="1" 
                                                max="365" 
                                                placeholder="Enter number of days (1-365)"
                                                style="padding: 0.75rem; border: 2px solid #e5e7eb; border-radius: 0.5rem; font-size: 1rem; max-width: 400px;">
                                        </div>
                                    </div>

                                    <div class="step-actions">
                                        <button class="btn-next" onclick="goToOnboardingStep(2)" id="step1NextBtn">
                                            Continue <i data-lucide="arrow-right"></i>
                                        </button>
                                    </div>
                                </div>
                            </div>

                            <!-- Step 2: Quick Assessment -->
                            <div class="onboarding-step" id="onboarding-step-2">
                                <div class="step-card">
<<<<<<< HEAD
                                    <div class="step-icon"></div>
=======
>>>>>>> 47e733ca
                                    <h3 class="step-title">Quick Knowledge Check</h3>
                                    <p class="step-subtitle">Help us understand your current level (3 questions)</p>

                                    <!-- Question 1 -->
                                    <div class="quiz-section" id="quiz-q1">
                                        <p class="quiz-question">
                                            <strong>Question 1 of 3:</strong> Have you studied <span id="quizSubject1">this subject</span> before?
                                        </p>
                                        <div class="quiz-options">
                                            <div class="quiz-option" onclick="selectQuizOption(1, 'never', this)">
                                                <div class="option-badge">A</div>
                                                <div class="option-text">Never - This is completely new to me</div>
                                            </div>
                                            <div class="quiz-option" onclick="selectQuizOption(1, 'briefly', this)">
                                                <div class="option-badge">B</div>
                                                <div class="option-text">Briefly - I know a few basic concepts</div>
                                            </div>
                                            <div class="quiz-option" onclick="selectQuizOption(1, 'somewhat', this)">
                                                <div class="option-badge">C</div>
                                                <div class="option-text">Somewhat - I have a basic foundation</div>
                                            </div>
                                            <div class="quiz-option" onclick="selectQuizOption(1, 'well', this)">
                                                <div class="option-badge">D</div>
                                                <div class="option-text">Well - I'm comfortable with fundamentals</div>
                                            </div>
                                        </div>
                                    </div>

                                    <!-- Question 2 -->
                                    <div class="quiz-section" id="quiz-q2" style="display: none;">
                                        <p class="quiz-question">
                                            <strong>Question 2 of 3:</strong> How confident are you in learning <span id="quizSubject2">this subject</span>?
                                        </p>
                                        <div class="quiz-options">
                                            <div class="quiz-option" onclick="selectQuizOption(2, 'nervous', this)">
                                                <div class="option-badge">A</div>
                                                <div class="option-text">Nervous - This seems challenging</div>
                                            </div>
                                            <div class="quiz-option" onclick="selectQuizOption(2, 'cautious', this)">
                                                <div class="option-badge">B</div>
                                                <div class="option-text">Cautious - I'll need guidance</div>
                                            </div>
                                            <div class="quiz-option" onclick="selectQuizOption(2, 'confident', this)">
                                                <div class="option-badge">C</div>
                                                <div class="option-text">Confident - I can handle this</div>
                                            </div>
                                            <div class="quiz-option" onclick="selectQuizOption(2, 'very-confident', this)">
                                                <div class="option-badge">D</div>
                                                <div class="option-text">Very Confident - Bring on the challenge!</div>
                                            </div>
                                        </div>
                                    </div>

                                    <!-- Question 3 -->
                                    <div class="quiz-section" id="quiz-q3" style="display: none;">
                                        <p class="quiz-question">
                                            <strong>Question 3 of 3:</strong> What's your learning goal?
                                        </p>
                                        <div class="quiz-options">
                                            <div class="quiz-option" onclick="selectQuizOption(3, 'basics', this)">
                                                <div class="option-badge">A</div>
                                                <div class="option-text">Master the basics and fundamentals</div>
                                            </div>
                                            <div class="quiz-option" onclick="selectQuizOption(3, 'intermediate', this)">
                                                <div class="option-badge">B</div>
                                                <div class="option-text">Build intermediate-level knowledge</div>
                                            </div>
                                            <div class="quiz-option" onclick="selectQuizOption(3, 'advanced', this)">
                                                <div class="option-badge">C</div>
                                                <div class="option-text">Achieve advanced proficiency</div>
                                            </div>
                                            <div class="quiz-option" onclick="selectQuizOption(3, 'expert', this)">
                                                <div class="option-badge">D</div>
                                                <div class="option-text">Become an expert in the field</div>
                                            </div>
                                        </div>
                                    </div>

                                    <div class="step-actions">
                                        <button class="btn-back" onclick="goToOnboardingStep(1)">
                                            <i data-lucide="arrow-left"></i> Back
                                        </button>
                                        <button class="btn-next" onclick="analyzeAndShowLevel()" id="step2NextBtn" disabled>
                                            Analyze My Level <i data-lucide="sparkles"></i>
                                        </button>
                                    </div>
                                </div>
                            </div>

                            <!-- Step 3: AI Suggestion -->
                            <div class="onboarding-step" id="onboarding-step-3">
                                <div class="step-card">
<<<<<<< HEAD
                                    <div class="step-icon"></div>
=======
>>>>>>> 47e733ca
                                    <h3 class="step-title">AI Analysis Complete!</h3>
                                    <p class="step-subtitle">Based on your responses, here's our recommendation</p>

                                    <div class="ai-suggestion-card">
                                        <div class="ai-badge">
                                            <i data-lucide="bot"></i> AI Recommended
                                        </div>
                                        <div class="suggested-level">
<<<<<<< HEAD
                                            <div class="level-icon-large" id="suggestedLevelIcon"><i data-lucide="seedling"></i></div>
=======
                                            <div class="level-icon-large" id="suggestedLevelIcon"></div>
>>>>>>> 47e733ca
                                            <h4 id="suggestedLevelText">BEGINNER</h4>
                                            <p id="suggestedLevelDesc">Perfect for those starting fresh with fundamentals</p>
                                        </div>
                                        <button class="btn-change-level" onclick="toggleManualLevel()">
                                            <i data-lucide="edit"></i> Change Level
                                        </button>
                                    </div>

                                    <!-- Manual Level Selection -->
                                    <div id="manualLevelSection" style="display: none;">
                                        <p style="text-align: center; margin: 1.5rem 0 1rem; font-weight: 600; color: #6b7280;">
                                            Choose your preferred level:
                                        </p>
                                        <div class="level-selection-grid">
<<<<<<< HEAD
                                            <div class="level-choice-card" onclick="selectManualLevel('beginner', 'seedling', 'Beginner', 'Start from scratch')">
                                                <div class="level-choice-icon"><i data-lucide="seedling"></i></div>
                                                <div class="level-choice-title">Beginner</div>
                                                <div class="level-choice-desc">Start from scratch</div>
                                            </div>
                                            <div class="level-choice-card" onclick="selectManualLevel('intermediate', 'sprout', 'Intermediate', 'Build on basics')">
                                                <div class="level-choice-icon"><i data-lucide="sprout"></i></div>
                                                <div class="level-choice-title">Intermediate</div>
                                                <div class="level-choice-desc">Build on basics</div>
                                            </div>
                                            <div class="level-choice-card" onclick="selectManualLevel('advanced', 'tree-pine', 'Advanced', 'Deep expertise')">
                                                <div class="level-choice-icon"><i data-lucide="tree-pine"></i></div>
                                                <div class="level-choice-title">Advanced</div>
                                                <div class="level-choice-desc">Deep expertise</div>
                                            </div>
                                            <div class="level-choice-card" onclick="selectManualLevel('expert', 'mountain', 'Expert', 'Master level')">
                                                <div class="level-choice-icon"><i data-lucide="mountain"></i></div>
=======
                                            <div class="level-choice-card" onclick="selectManualLevel('beginner', '', 'Beginner', 'Start from scratch')">
                                                <div class="level-choice-icon"></div>
                                                <div class="level-choice-title">Beginner</div>
                                                <div class="level-choice-desc">Start from scratch</div>
                                            </div>
                                            <div class="level-choice-card" onclick="selectManualLevel('intermediate', '', 'Intermediate', 'Build on basics')">
                                                <div class="level-choice-icon"></div>
                                                <div class="level-choice-title">Intermediate</div>
                                                <div class="level-choice-desc">Build on basics</div>
                                            </div>
                                            <div class="level-choice-card" onclick="selectManualLevel('advanced', '', 'Advanced', 'Deep expertise')">
                                                <div class="level-choice-icon"></div>
                                                <div class="level-choice-title">Advanced</div>
                                                <div class="level-choice-desc">Deep expertise</div>
                                            </div>
                                            <div class="level-choice-card" onclick="selectManualLevel('expert', '', 'Expert', 'Master level')">
                                                <div class="level-choice-icon"></div>
>>>>>>> 47e733ca
                                                <div class="level-choice-title">Expert</div>
                                                <div class="level-choice-desc">Master level</div>
                                            </div>
                                        </div>
                                    </div>

                                    <div class="step-actions">
                                        <button class="btn-back" onclick="goToOnboardingStep(2)">
                                            <i data-lucide="arrow-left"></i> Back
                                        </button>
                                        <button class="btn-next" onclick="goToOnboardingStep(4)">
                                            Continue <i data-lucide="arrow-right"></i>
                                        </button>
                                    </div>
                                </div>
                            </div>

                            <!-- Step 4: Premium Comparison -->
                            <div class="onboarding-step" id="onboarding-step-4">
                                <div class="step-card" style="max-width: 900px; margin: 0 auto;">
<<<<<<< HEAD
                                    <div class="step-icon"><i data-lucide="gem"></i></div>
=======
>>>>>>> 47e733ca
                                    <h3 class="step-title">Unlock Better Grades & Save Study Time</h3>
                                    <p class="step-subtitle">Choose the plan that works best for you</p>

                                    <div class="pricing-comparison">
                                        <!-- Free Plan -->
                                        <div class="pricing-card free-card">
                                            <div class="pricing-header">
                                                <h4>🆓 Free Plan</h4>
                                                <div class="price">$0<span>/month</span></div>
                                                <p class="price-note">Perfect for getting started</p>
                                            </div>
                                            <div class="pricing-features">
                                                <div class="feature">
                                                    <i data-lucide="check" style="color: #10b981;"></i>
                                                    <span>3-day study plans</span>
                                                </div>
                                                <div class="feature">
                                                    <i data-lucide="check" style="color: #10b981;"></i>
                                                    <span>Basic resources (3 per topic)</span>
                                                </div>
                                                <div class="feature">
                                                    <i data-lucide="check" style="color: #10b981;"></i>
                                                    <span>Progress tracking</span>
                                                </div>
                                                <div class="feature">
                                                    <i data-lucide="check" style="color: #10b981;"></i>
                                                    <span>AI study schedule</span>
                                                </div>
                                                <div class="feature disabled">
                                                    <i data-lucide="x" style="color: #ef4444;"></i>
                                                    <span>Advanced customization</span>
                                                </div>
                                                <div class="feature disabled">
                                                    <i data-lucide="x" style="color: #ef4444;"></i>
                                                    <span>Unlimited resources</span>
                                                </div>
                                            </div>
                                            <button class="pricing-btn free-btn" onclick="continueWithFree()">
                                                <i data-lucide="arrow-right"></i> Try Free Demo
                                            </button>
                                        </div>

                                        <!-- Premium Plan -->
                                        <div class="pricing-card premium-card">
                                            <div class="popular-badge">
                                                <i data-lucide="star"></i> MOST POPULAR
                                            </div>
                                            <div class="pricing-header">
                                                <h4> Premium Plan</h4>
                                                <div class="price">$9.99<span>/month</span></div>
                                                <p class="price-note">Everything + Advanced Features</p>
                                            </div>
                                            <div class="pricing-features">
                                                <div class="feature">
                                                    <i data-lucide="check" style="color: #10b981;"></i>
                                                    <span><strong>Unlimited</strong> study plans</span>
                                                </div>
                                                <div class="feature">
                                                    <i data-lucide="check" style="color: #10b981;"></i>
                                                    <span><strong>Advanced</strong> AI tutor mode</span>
                                                </div>
                                                <div class="feature">
                                                    <i data-lucide="check" style="color: #10b981;"></i>
                                                    <span>Unlimited resources & materials</span>
                                                </div>
                                                <div class="feature">
                                                    <i data-lucide="check" style="color: #10b981;"></i>
                                                    <span>Progress analytics dashboard</span>
                                                </div>
                                                <div class="feature">
                                                    <i data-lucide="check" style="color: #10b981;"></i>
                                                    <span>AI motivation & coaching</span>
                                                </div>
                                                <div class="feature">
                                                    <i data-lucide="check" style="color: #10b981;"></i>
                                                    <span>Calendar sync & reminders</span>
                                                </div>
                                                <div class="feature">
                                                    <i data-lucide="check" style="color: #10b981;"></i>
                                                    <span>Priority support</span>
                                                </div>
                                            </div>
                                            <button class="pricing-btn premium-btn" onclick="showPremiumModal()">
                                                <i data-lucide="crown"></i> Customize Plan
                                            </button>
                                        </div>
                                    </div>

                                    <div class="trust-badges">
                                        <p style="text-align: center; color: #6b7280; margin-bottom: 1rem;">
                                            Trusted by students from top universities
                                        </p>
                                        <div class="university-logos">
<<<<<<< HEAD
                                            <span class="uni-badge"><i data-lucide="graduation-cap"></i> Stanford</span>
                                            <span class="uni-badge"><i data-lucide="graduation-cap"></i> Harvard</span>
                                            <span class="uni-badge"><i data-lucide="graduation-cap"></i> MIT</span>
                                            <span class="uni-badge"><i data-lucide="graduation-cap"></i> Yale</span>
=======
                                            <span class="uni-badge">Stanford</span>
                                            <span class="uni-badge">Harvard</span>
                                            <span class="uni-badge">MIT</span>
                                            <span class="uni-badge">Yale</span>
>>>>>>> 47e733ca
                                        </div>
                                    </div>

                                    <div class="step-actions">
                                        <button class="btn-back" onclick="goToOnboardingStep(3)">
                                            <i data-lucide="arrow-left"></i> Back
                                        </button>
                                    </div>
                                </div>
                            </div>
                        </div>
                        
                        <div class="loading" id="advanced-loading">
                            <div class="spinner"></div>
                            <p>Our AI agents are creating your personalized study plan...</p>
                        </div>

                        <div id="advanced-results"></div>
                    </div>

                    <!-- Onboarding Functions - Define immediately for onclick handlers -->
                    <script>
                        // Quick stub definitions to prevent "not defined" errors
                        // These will be properly overridden by the main script below
                        if (typeof goToOnboardingStep === 'undefined') {
                            window.goToOnboardingStep = function() { console.log('Waiting for main script...'); };
                            window.selectQuizOption = function() { console.log('Waiting for main script...'); };
                            window.analyzeAndShowLevel = function() { console.log('Waiting for main script...'); };
                            window.toggleManualLevel = function() { console.log('Waiting for main script...'); };
                            window.selectManualLevel = function() { console.log('Waiting for main script...'); };
                            window.continueWithFree = function() { console.log('Waiting for main script...'); };
                            window.showPremiumModal = function() { console.log('Waiting for main script...'); };
                            window.startNewPlan = function() { console.log('Waiting for main script...'); };
                        }
                    </script>

                    <!-- Resources Tab -->
                    <div id="resources-tab" class="tab-content">
                        <div class="tab-header">
<<<<<<< HEAD
                            <h2><i data-lucide="book-open"></i> Resource Finder</h2>
=======
                            <h2>Resource Finder</h2>
>>>>>>> 47e733ca
                            <p>Discover the best learning resources curated by our AI-powered information retrieval system.</p>
                        </div>

                        <div class="form-grid">
                            <div class="input-group">
                                <label for="resourceSubject">
                                    <i data-lucide="book-open"></i> Subject
                                </label>
                                <input type="text" id="resourceSubject" placeholder="Enter any subject to find resources..." list="resourceSubjectList">
                                <datalist id="resourceSubjectList">
                                    <!-- Suggestions will be loaded here -->
                                </datalist>
                                <small class="input-help">Start typing or select from popular suggestions</small>
                            </div>
                            <div class="input-group">
                                <label for="resourceType">
                                    <i data-lucide="filter"></i> Resource Type
                                </label>
                                <select id="resourceType">
                                    <option value="">All Types</option>
                                    <option value="course">Online Courses</option>
                                    <option value="tutorial">Tutorials</option>
                                    <option value="book">Books</option>
                                    <option value="video">Videos</option>
                                    <option value="article">Articles</option>
                                </select>
                            </div>
                        </div>
                        
                        <button class="generate-btn" onclick="findResources()">
                            <i data-lucide="search"></i> Find Best Resources
                        </button>

                        <div class="loading" id="resources-loading">
                            <div class="spinner"></div>
                            <p>Searching through our curated database...</p>
                        </div>

                        <div id="resources-results"></div>
                    </div>

                    <!-- Motivation Tab -->
                    <div id="motivation-tab" class="tab-content">
                        <div class="tab-header">
<<<<<<< HEAD
                            <h2><i data-lucide="heart"></i> Motivation Coach</h2>
=======
                            <h2>Motivation Coach</h2>
>>>>>>> 47e733ca
                            <p>Get personalized motivation, study tips, and encouragement from our AI coach.</p>
                        </div>

                        <div class="input-group">
                            <label for="currentMood">
                                <i data-lucide="message-circle"></i> How are you feeling about your studies?
                            </label>
                            <input type="text" id="currentMood" placeholder="e.g., I'm struggling with calculus, feeling overwhelmed, excited about learning..." style="min-height: 100px;">
                        </div>
                        
                        <button class="generate-btn" onclick="getMotivation()">
                            <i data-lucide="heart"></i> Get Personalized Motivation
                        </button>

                        <div class="loading" id="motivation-loading">
                            <div class="spinner"></div>
                            <p>Analyzing your mood and crafting personalized motivation...</p>
                        </div>

                        <div id="motivation-results"></div>
                    </div>

                    <!-- Progress Tab -->
                    <div id="progress-tab" class="tab-content">
                        <div class="tab-header">
<<<<<<< HEAD
                            <h2><i data-lucide="trending-up"></i> My Progress</h2>
=======
                            <h2>My Progress</h2>
>>>>>>> 47e733ca
                            <p>Track your daily study hours and maintain your learning streak!</p>
                        </div>

                        <!-- Study Streak Counter -->
                        <div class="streak-counter">
<<<<<<< HEAD
                            <div class="streak-flame"><i data-lucide="flame"></i></div>
=======
                            <div class="streak-flame"></div>
>>>>>>> 47e733ca
                            <div class="streak-info">
                                <div class="streak-number" id="streakNumber">0</div>
                                <div class="streak-label">Day Streak</div>
                            </div>
                            <div class="streak-message" id="streakMessage">Start your journey!</div>
                        </div>

                        <!-- Overall Progress -->
                        <div class="progress-overview">
                            <div class="progress-card">
<<<<<<< HEAD
                                <h3><i data-lucide="bar-chart-3"></i> Current Study Plan</h3>
=======
                                <h3>Current Study Plan</h3>
>>>>>>> 47e733ca
                                <div id="currentPlanInfo">
                                    <p>Create a study plan to start tracking!</p>
                                </div>
                                
                                <!-- Overall Progress Bar -->
                                <div class="progress-container" id="overallProgressContainer" style="display: none;">
                                    <div class="progress-header">
                                        <span>Overall Progress</span>
                                        <span class="progress-percentage" id="overallPercentage">0%</span>
                                    </div>
                                    <div class="progress-bar-container">
                                        <div class="progress-bar" id="overallProgressBar"></div>
                                        <div class="progress-spark" id="overallSpark"></div>
                                    </div>
                                </div>
                            </div>
                        </div>

                        <!-- Daily Tracking Grid -->
                        <div class="daily-tracking" id="dailyTrackingSection" style="display: none;">
<<<<<<< HEAD
                            <h3><i data-lucide="calendar"></i> Daily Progress</h3>
=======
                            <h3>Daily Progress</h3>
>>>>>>> 47e733ca
                            <div class="daily-grid" id="dailyGrid">
                                <!-- Daily boxes will be generated here -->
                            </div>
                            
                            <!-- Quick Actions -->
                            <div class="quick-actions">
                                <button class="action-btn" onclick="markTodayComplete()">
                                    <i data-lucide="check"></i> Complete Today
                                </button>
                                <button class="action-btn secondary" onclick="resetProgress()">
                                    <i data-lucide="refresh-cw"></i> Reset Progress
                                </button>
                            </div>
                        </div>

                        <!-- Achievements Section -->
                        <div class="achievements-section" id="achievementsSection">
<<<<<<< HEAD
                            <h3><i data-lucide="trophy"></i> Achievements</h3>
                            <div class="achievements-grid" id="achievementsGrid">
                                <div class="achievement locked" data-achievement="first-day">
                                    <div class="achievement-icon"><i data-lucide="target"></i></div>
=======
                            <h3>Achievements</h3>
                            <div class="achievements-grid" id="achievementsGrid">
                                <div class="achievement locked" data-achievement="first-day">
                                    <div class="achievement-icon"></div>
>>>>>>> 47e733ca
                                    <div class="achievement-name">First Day</div>
                                    <div class="achievement-desc">Complete your first study session</div>
                                </div>
                                <div class="achievement locked" data-achievement="three-streak">
<<<<<<< HEAD
                                    <div class="achievement-icon"><i data-lucide="flame"></i></div>
=======
                                    <div class="achievement-icon"></div>
>>>>>>> 47e733ca
                                    <div class="achievement-name">Hot Streak</div>
                                    <div class="achievement-desc">Study for 3 days in a row</div>
                                </div>
                                <div class="achievement locked" data-achievement="week-warrior">
<<<<<<< HEAD
                                    <div class="achievement-icon"><i data-lucide="zap"></i></div>
=======
                                    <div class="achievement-icon"></div>
>>>>>>> 47e733ca
                                    <div class="achievement-name">Week Warrior</div>
                                    <div class="achievement-desc">Complete a full week</div>
                                </div>
                                <div class="achievement locked" data-achievement="perfect-week">
<<<<<<< HEAD
                                    <div class="achievement-icon"><i data-lucide="gem"></i></div>
=======
                                    <div class="achievement-icon"></div>
>>>>>>> 47e733ca
                                    <div class="achievement-name">Perfect Week</div>
                                    <div class="achievement-desc">100% completion for 7 days</div>
                                </div>
                            </div>
                        </div>

                        <!-- Celebration Overlay -->
                        <div class="celebration-overlay" id="celebrationOverlay">
                            <div class="confetti" id="confetti"></div>
                                                       <div class="celebration-message" id="celebrationMessage">
<<<<<<< HEAD
                                <div class="celebration-icon"><i data-lucide="party-popper"></i></div>
=======
                                <div class="celebration-icon"></div>
>>>>>>> 47e733ca
                                <div class="celebration-text">Congratulations!</div>
                                <div class="celebration-subtext">You're making great progress!</div>
                            </div>
                        </div>
                    </div>
                </div>
            </div>
        </div>
    </main>

    <!-- Modern Onboarding JavaScript -->
    <script>
        // Onboarding State
        let onboardingData = {
            subject: '',
            dailyHours: '2',
            totalDays: '7',
            q1: '',
            q2: '',
            q3: '',
            suggestedLevel: '',
            selectedLevel: ''
        };

        let currentOnboardingStep = 1;
        let quizProgress = 0;

        // Initialize onboarding
        document.addEventListener('DOMContentLoaded', function() {
            setupOnboardingListeners();
        });

        function setupOnboardingListeners() {
            // Subject input
            const subjectInput = document.getElementById('onboardingSubject');
            if (subjectInput) {
                subjectInput.addEventListener('input', (e) => {
                    onboardingData.subject = e.target.value.trim();
                    updateStep1Button();
                });
            }

            // Daily hours select
            const dailyHoursSelect = document.getElementById('onboardingDailyHours');
            if (dailyHoursSelect) {
                dailyHoursSelect.addEventListener('change', (e) => {
                    onboardingData.dailyHours = e.target.value;
                });
            }

            // Total days select
            const totalDaysSelect = document.getElementById('onboardingTotalDays');
            if (totalDaysSelect) {
                totalDaysSelect.addEventListener('change', (e) => {
                    if (e.target.value === 'custom') {
                        // Custom duration will be read from customDaysOnboarding input
                        const customInput = document.getElementById('customDaysOnboarding');
                        if (customInput && customInput.value) {
                            onboardingData.totalDays = parseInt(customInput.value);
                        }
                    } else {
                        onboardingData.totalDays = e.target.value;
                    }
                });
            }

            // Custom days input
            const customDaysInput = document.getElementById('customDaysOnboarding');
            if (customDaysInput) {
                customDaysInput.addEventListener('input', (e) => {
                    const days = parseInt(e.target.value);
                    if (days && days >= 1 && days <= 365) {
                        onboardingData.totalDays = days;
                    }
                });
            }
        }

        function updateStep1Button() {
            const btn = document.getElementById('step1NextBtn');
            const subjectInput = document.getElementById('onboardingSubject');
            if (btn && subjectInput) {
                const hasSubject = subjectInput.value.trim().length > 0;
                btn.disabled = !hasSubject;
                if (hasSubject) {
                    onboardingData.subject = subjectInput.value.trim();
                }
            }
        }

        window.toggleCustomDurationOnboarding = function() {
            const select = document.getElementById('onboardingTotalDays');
            const customInput = document.getElementById('customDurationOnboarding');
            if (select && customInput) {
                if (select.value === 'custom') {
                    customInput.style.display = 'block';
                } else {
                    customInput.style.display = 'none';
                }
            }
        }

        // ===== ETHICAL CONTENT VALIDATION =====
        function validateEthicalContent(subject) {
            console.log('[ETHICS] Validating subject:', subject);
            
            const subjectLower = subject.toLowerCase();
            
            // Comprehensive blocked keywords list
            const blockedKeywords = {
                'Violence & Harm': [
                    'suicide', 'suicidal', 'kill', 'killing', 'murder', 'murderer', 'assassin', 
                    'assassination', 'bomb', 'bombing', 'explosive', 'weapon', 'weaponize', 
                    'gun', 'firearm', 'rifle', 'pistol', 'knife attack', 'stabbing', 'stab',
                    'terrorist', 'terrorism', 'terror attack', 'mass shooting', 'school shooting',
                    'serial killer', 'homicide', 'genocide', 'war crime', 'torture', 'execution',
                    'death penalty', 'vigilante', 'lynch', 'poison', 'poisoning', 'strangle'
                ],
                'Illegal Hacking & Cybercrime': [
                    'black hat', 'blackhat', 'crack software', 'cracking', 'piracy', 'pirate software',
                    'warez', 'keygen', 'crack password', 'password cracker', 'brute force attack',
                    'hack bank', 'hack account', 'hack website', 'hack system', 'hack network',
                    'break into system', 'break into account', 'unauthorized access', 'bypass security',
                    'exploit kit', 'zero-day exploit', 'malware creation', 'virus creation',
                    'ransomware', 'create virus', 'ddos attack', 'dos attack', 'botnet',
                    'phishing kit', 'credential stuffing', 'session hijacking', 'sql injection',
                    'xss attack', 'man in the middle', 'keylogger', 'trojan', 'backdoor',
                    'rootkit', 'spyware', 'adware creation'
                ],
                'Illegal Activities & Fraud': [
                    'steal', 'stealing', 'theft', 'rob', 'robbery', 'burglary', 'fraud',
                    'scam', 'scamming', 'ponzi scheme', 'pyramid scheme', 'identity theft',
                    'credit card fraud', 'fake id', 'counterfeit', 'forgery', 'money laundering',
                    'tax evasion', 'insider trading', 'embezzlement', 'bribery', 'corruption',
                    'smuggling', 'trafficking', 'illegal trade'
                ],
                'Drugs & Illegal Substances': [
                    'meth', 'methamphetamine', 'meth production', 'meth lab', 'cocaine',
                    'cocaine production', 'heroin', 'heroin production', 'fentanyl', 'fentanyl synthesis',
                    'drug dealing', 'drug manufacturing', 'drug production', 'drug trafficking',
                    'illegal drugs', 'narcotics production', 'lsd production', 'mdma production',
                    'ecstasy production', 'crack cocaine', 'opium', 'cannabis cultivation illegal'
                ],
                'Self-Harm & Dangerous Behavior': [
                    'self-harm', 'self harm', 'cut myself', 'cutting myself', 'hurt myself',
                    'hurting myself', 'self-mutilation', 'self injury', 'eating disorder',
                    'anorexia tips', 'bulimia tips', 'purging', 'pro ana', 'pro mia',
                    'suicide method', 'how to die', 'overdose intentionally', 'jump off',
                    'hang myself', 'end my life'
                ],
                'Sexual Abuse & Exploitation': [
                    'child porn', 'child pornography', 'cp', 'sexual assault', 'rape',
                    'child abuse', 'child exploitation', 'child molest', 'pedophilia',
                    'human trafficking', 'sex trafficking', 'sexual predator', 'grooming children',
                    'revenge porn', 'non-consensual', 'sexual harassment'
                ],
                'Hate Speech & Discrimination': [
                    'white supremacy', 'white supremacist', 'white power', 'nazi', 'neo-nazi',
                    'fascism', 'hate group', 'ethnic cleansing', 'racial violence', 'hate crime',
                    'lynching', 'ku klux klan', 'kkk', 'genocide', 'holocaust denial',
                    'racial supremacy', 'racist ideology', 'sexist ideology'
                ],
                'Dangerous Materials & Weapons': [
                    'make bomb', 'build bomb', 'create explosive', 'pipe bomb', 'fertilizer bomb',
                    'pressure cooker bomb', 'molotov cocktail', 'chemical weapon', 'biological weapon',
                    'bioweapon', 'nerve agent', 'sarin gas', 'anthrax', 'ricin', 'cyanide',
                    'radioactive material', 'dirty bomb', 'nuclear weapon', 'uranium enrichment'
                ]
            };

            // Check against all blocked keywords
            for (const [category, keywords] of Object.entries(blockedKeywords)) {
                for (const keyword of keywords) {
                    if (subjectLower.includes(keyword)) {
                        console.log(`[ETHICS]  BLOCKED - Category: "${category}", Keyword: "${keyword}"`);
                        
                        // Show detailed error message
                        showEthicalViolationError(category, keyword);
                        return false;
                    }
                }
            }
            
            console.log('[ETHICS]  Content validation passed');
            return true;
        }

        function showEthicalViolationError(category, keyword) {
            // Create error modal
            const modal = document.createElement('div');
            modal.style.cssText = `
                position: fixed;
                top: 0;
                left: 0;
                right: 0;
                bottom: 0;
                background: rgba(0, 0, 0, 0.8);
                display: flex;
                align-items: center;
                justify-content: center;
                z-index: 10000;
                padding: 1rem;
            `;
            
            modal.innerHTML = `
                <div style="background: white; border-radius: 1rem; max-width: 600px; width: 100%; padding: 2rem; box-shadow: 0 20px 60px rgba(0,0,0,0.3);">
                    <div style="text-align: center; margin-bottom: 1.5rem;">
                        <div style="font-size: 4rem; margin-bottom: 0.5rem;"><i data-lucide="alert-triangle" style="color: #dc2626;"></i></div>
                        <h2 style="color: #dc2626; margin: 0 0 0.5rem 0; font-size: 1.75rem;">Content Policy Violation</h2>
                        <p style="color: #64748b; margin: 0; font-size: 1rem;">Detected: <strong>${category}</strong></p>
                    </div>
                    
                    <div style="background: #fee2e2; border-left: 4px solid #dc2626; padding: 1.25rem; margin: 1.5rem 0; border-radius: 0.5rem;">
                        <p style="margin: 0 0 1rem 0; color: #991b1b; font-weight: 600;">
<<<<<<< HEAD
                             Our AI Study Planner is designed exclusively for educational purposes.
=======
                            Our AI Study Planner is designed exclusively for educational purposes.
>>>>>>> 47e733ca
                        </p>
                        <p style="margin: 0; color: #991b1b; line-height: 1.6;">
                            We cannot generate study plans for topics involving violence, illegal activities, 
                            self-harm, discrimination, or any content that could cause harm.
                        </p>
                    </div>
                    
                    <div style="background: #f0fdf4; border: 1px solid #bbf7d0; padding: 1.25rem; margin: 1.5rem 0; border-radius: 0.5rem;">
                        <p style="margin: 0 0 0.75rem 0; color: #166534; font-weight: 600;">
<<<<<<< HEAD
                             Try these educational topics instead:
=======
                            Try these educational topics instead:
>>>>>>> 47e733ca
                        </p>
                        <div style="display: grid; grid-template-columns: repeat(2, 1fr); gap: 0.5rem;">
                            <span style="background: white; color: #166534; padding: 0.5rem; border-radius: 0.5rem; font-size: 0.9rem; text-align: center; border: 1px solid #bbf7d0;">Data Science</span>
                            <span style="background: white; color: #166534; padding: 0.5rem; border-radius: 0.5rem; font-size: 0.9rem; text-align: center; border: 1px solid #bbf7d0;">Programming</span>
                            <span style="background: white; color: #166534; padding: 0.5rem; border-radius: 0.5rem; font-size: 0.9rem; text-align: center; border: 1px solid #bbf7d0;">Mathematics</span>
                            <span style="background: white; color: #166534; padding: 0.5rem; border-radius: 0.5rem; font-size: 0.9rem; text-align: center; border: 1px solid #bbf7d0;">Science</span>
<<<<<<< HEAD
                            <span style="background: white; color: #166534; padding: 0.5rem; border-radius: 0.5rem; font-size: 0.9rem; text-align: center; border: 1px solid #bbf7d0;">🌐 Languages</span>
                            <span style="background: white; color: #166534; padding: 0.5rem; border-radius: 0.5rem; font-size: 0.9rem; text-align: center; border: 1px solid #bbf7d0;">🎨 Design</span>
=======
                            <span style="background: white; color: #166534; padding: 0.5rem; border-radius: 0.5rem; font-size: 0.9rem; text-align: center; border: 1px solid #bbf7d0;">Languages</span>
                            <span style="background: white; color: #166534; padding: 0.5rem; border-radius: 0.5rem; font-size: 0.9rem; text-align: center; border: 1px solid #bbf7d0;">Design</span>
>>>>>>> 47e733ca
                        </div>
                    </div>
                    
                    <div style="text-align: center; margin-top: 2rem;">
                        <button onclick="this.closest('div[style*=\"position: fixed\"]').remove(); document.getElementById('onboardingSubject').focus();" 
                                style="background: linear-gradient(135deg, #6366f1 0%, #8b5cf6 100%); 
                                       color: white; 
                                       border: none; 
                                       padding: 1rem 2.5rem; 
                                       border-radius: 0.75rem; 
                                       font-size: 1.1rem; 
                                       font-weight: 700; 
                                       cursor: pointer;
                                       box-shadow: 0 4px 12px rgba(99, 102, 241, 0.4);
                                       transition: all 0.3s ease;">
                            Choose a Different Topic
                        </button>
                    </div>
                </div>
            `;
            
            // Add hover effect to button
            const button = modal.querySelector('button');
            button.addEventListener('mouseenter', () => {
                button.style.transform = 'translateY(-2px)';
                button.style.boxShadow = '0 6px 20px rgba(99, 102, 241, 0.5)';
            });
            button.addEventListener('mouseleave', () => {
                button.style.transform = 'translateY(0)';
                button.style.boxShadow = '0 4px 12px rgba(99, 102, 241, 0.4)';
            });
            
            document.body.appendChild(modal);
            
            // Close on backdrop click
            modal.addEventListener('click', (e) => {
                if (e.target === modal) {
                    modal.remove();
                    document.getElementById('onboardingSubject').focus();
                }
            });
        }

        window.goToOnboardingStep = function(step) {
            // Validate before moving forward
            if (step > currentOnboardingStep) {
                if (currentOnboardingStep === 1) {
                    const subjectInput = document.getElementById('onboardingSubject');
                    const subject = subjectInput ? subjectInput.value.trim() : '';
                    if (!subject) {
                        alert('Please enter a subject you want to learn!');
                        if (subjectInput) subjectInput.focus();
                        return;
                    }
                    
                    // ETHICAL CONTENT VALIDATION - Check before proceeding to Step 2
                    if (!validateEthicalContent(subject)) {
                        console.log('[ETHICS]  Subject blocked at Step 1');
                        return; // Stop here, don't proceed to next step
                    }
                    
                    onboardingData.subject = subject;
                }
            }

            // Hide current step
            const currentStep = document.getElementById(`onboarding-step-${currentOnboardingStep}`);
            if (currentStep) {
                currentStep.classList.remove('active');
            }

            // Update progress indicators
            document.querySelectorAll('.progress-step').forEach((el, index) => {
                if (index + 1 < step) {
                    el.classList.add('completed');
                    el.classList.remove('active');
                } else if (index + 1 === step) {
                    el.classList.add('active');
                    el.classList.remove('completed');
                } else {
                    el.classList.remove('active', 'completed');
                }
            });

            // Show new step
            currentOnboardingStep = step;
            const newStep = document.getElementById(`onboarding-step-${step}`);
            if (newStep) {
                newStep.classList.add('active');
            }

            // Handle step-specific initialization
            if (step === 2) {
                // Update quiz subject names
                if (onboardingData.subject) {
                    const subject1 = document.getElementById('quizSubject1');
                    const subject2 = document.getElementById('quizSubject2');
                    if (subject1) subject1.textContent = onboardingData.subject;
                    if (subject2) subject2.textContent = onboardingData.subject;
                }
                
                // Reset quiz to show first question
                const q1 = document.getElementById('quiz-q1');
                const q2 = document.getElementById('quiz-q2');
                const q3 = document.getElementById('quiz-q3');
                if (q1) q1.style.display = 'block';
                if (q2) q2.style.display = 'none';
                if (q3) q3.style.display = 'none';
                
                // Disable next button until all questions answered
                const step2Btn = document.getElementById('step2NextBtn');
                if (step2Btn && !onboardingData.q3) {
                    step2Btn.disabled = true;
                }
            }

            // Scroll to top
            window.scrollTo({ top: 0, behavior: 'smooth' });
        }

        window.selectQuizOption = function(questionNum, answer, element) {
            // Remove selection from all options in this question
            const parent = element.closest('.quiz-section');
            parent.querySelectorAll('.quiz-option').forEach(opt => {
                opt.classList.remove('selected');
            });

            // Add selection to clicked option
            element.classList.add('selected');

            // Store answer
            onboardingData[`q${questionNum}`] = answer;

            // Move to next question or enable button
            setTimeout(() => {
                if (questionNum === 1) {
                    document.getElementById('quiz-q1').style.display = 'none';
                    document.getElementById('quiz-q2').style.display = 'block';
                } else if (questionNum === 2) {
                    document.getElementById('quiz-q2').style.display = 'none';
                    document.getElementById('quiz-q3').style.display = 'block';
                } else if (questionNum === 3) {
                    document.getElementById('step2NextBtn').disabled = false;
                }
            }, 300);
        }

        window.analyzeAndShowLevel = function() {
            // Show loading
            const loadingDiv = document.getElementById('advanced-loading');
            if (loadingDiv) {
                loadingDiv.style.display = 'block';
            }

            // Simulate AI analysis
            setTimeout(() => {
                // Determine level based on answers
                let level = 'beginner';
<<<<<<< HEAD
                let icon = 'seedling';
=======
                let icon = '';
>>>>>>> 47e733ca
                let levelText = 'BEGINNER';
                let description = 'Perfect for those starting fresh with fundamentals';

                if (onboardingData.q1 === 'somewhat' || onboardingData.q1 === 'well') {
                    if (onboardingData.q2 === 'confident' || onboardingData.q2 === 'very-confident') {
                        if (onboardingData.q3 === 'advanced' || onboardingData.q3 === 'expert') {
                            level = 'advanced';
<<<<<<< HEAD
                            icon = 'tree-pine';
=======
                            icon = '';
>>>>>>> 47e733ca
                            levelText = 'ADVANCED';
                            description = 'You\'re ready for complex topics and deep dives';
                        } else {
                            level = 'intermediate';
<<<<<<< HEAD
                            icon = 'sprout';
=======
                            icon = '';
>>>>>>> 47e733ca
                            levelText = 'INTERMEDIATE';
                            description = 'Build on your foundation with structured learning';
                        }
                    } else {
                        level = 'intermediate';
<<<<<<< HEAD
                        icon = 'sprout';
=======
                        icon = '';
>>>>>>> 47e733ca
                        levelText = 'INTERMEDIATE';
                        description = 'Strengthen your knowledge at a comfortable pace';
                    }
                }

                onboardingData.suggestedLevel = level;
                onboardingData.selectedLevel = level;

                // Update UI
                document.getElementById('suggestedLevelIcon').innerHTML = `<i data-lucide="${icon}"></i>`;
                document.getElementById('suggestedLevelText').textContent = levelText;
                document.getElementById('suggestedLevelDesc').textContent = description;
                
                // Reinitialize Lucide icons
                if (typeof lucide !== 'undefined') {
                    lucide.createIcons();
                }

                // Hide loading
                if (loadingDiv) {
                    loadingDiv.style.display = 'none';
                }

                // Go to step 3
                goToOnboardingStep(3);
            }, 1500);
        }

        window.toggleManualLevel = function() {
            const section = document.getElementById('manualLevelSection');
            if (section) {
                section.style.display = section.style.display === 'none' ? 'block' : 'none';
            }
        };

        window.selectManualLevel = function(level, icon, levelText, description) {
            // Remove selection from all
            document.querySelectorAll('.level-choice-card').forEach(card => {
                card.classList.remove('selected');
            });

            // Add selection to clicked
            event.target.closest('.level-choice-card').classList.add('selected');

            // Update data
            onboardingData.selectedLevel = level;

            // Update display
            document.getElementById('suggestedLevelIcon').innerHTML = `<i data-lucide="${icon}"></i>`;
            document.getElementById('suggestedLevelText').textContent = levelText.toUpperCase();
            document.getElementById('suggestedLevelDesc').textContent = description;
            
            // Reinitialize Lucide icons  
            if (typeof lucide !== 'undefined') {
                lucide.createIcons();
            }

            // Hide manual section after a moment
            setTimeout(() => {
                document.getElementById('manualLevelSection').style.display = 'none';
            }, 800);
        }

        window.continueWithFree = function() {
            // Save that user chose free plan
            localStorage.setItem('planType', 'free');
            
            // Save basic user data for the simple planner
            const userData = {
                name: 'User',
                subject: onboardingData.subject,
                dailyHours: onboardingData.dailyHours,
                totalDays: onboardingData.totalDays,
                level: onboardingData.selectedLevel,
                assessmentComplete: true
            };
            localStorage.setItem('aiStudyPlannerUserData', JSON.stringify(userData));
            
            // Show success toast
            showToast('success', 'Free Plan Selected', 'Redirecting to free demo...');
            
            // Redirect to homepage demo section after a short delay
            setTimeout(() => {
                window.location.href = 'index.html#try-now';
            }, 1500);
        };

        window.showPremiumModal = function() {
            // Show premium confirmation
            const confirmed = confirm('Premium Plan - $9.99/month\n\n' +
                  '• Unlimited study plans\n' +
                  '• Advanced AI tutor mode\n' +
                  '• Unlimited resources\n' +
                  '• Progress analytics\n' +
                  '• AI motivation coach\n' +
                  '• Calendar integration\n' +
                  '• Priority support\n\n' +
                  'For this demo, all premium features are unlocked!\n\n' +
                  'Click OK to continue with premium features enabled.');
            
            if (!confirmed) return;
            
            // Save that user chose premium (for demo)
            localStorage.setItem('planType', 'premium');
            
            // Generate the advanced plan (proceed to customization)
            generateAdvancedPlanFromOnboarding();
        };

        function generateAdvancedPlanFromOnboarding() {
            // Validate we have a subject
            if (!onboardingData.subject || onboardingData.subject.trim() === '') {
                alert('Please go back and enter a subject you want to learn!');
                return;
            }

            // Create a mock user assessment data object that matches what enhanced-app.js expects
            const mockAssessmentData = {
                subjectOfInterest: onboardingData.subject,
                dailyStudyHours: onboardingData.dailyHours,
                studyDuration: onboardingData.totalDays,
                knowledgeLevel: onboardingData.selectedLevel,
                learningStyle: 'mixed',
                currentMood: 'focused',
                educationLevel: 'university',
                studyPurpose: 'personal',
                specificGoals: `Master ${onboardingData.subject}`,
                preferredDifficulty: '3'
            };

            // Store in window for enhanced-app.js to access
            window.userAssessment = {
                getData: function() {
                    return mockAssessmentData;
                },
                saveCurrentStep: function() {
                    // No-op for onboarding flow
                }
            };

            // Hide onboarding
            document.getElementById('onboarding-assessment').style.display = 'none';

            // Call the existing generateAdvancedPlan function
            if (typeof generateAdvancedPlan === 'function') {
                generateAdvancedPlan();
            } else {
                // Fallback to demo
                generateAdvancedPlanDemo();
            }
        }

        function generateAdvancedPlanDemo() {
            const planData = {
                subject: onboardingData.subject,
                dailyHours: parseInt(onboardingData.dailyHours),
                totalDays: parseInt(onboardingData.totalDays),
                difficulty: onboardingData.selectedLevel
            };
            
            // Store current plan subject for localStorage keys
            localStorage.setItem('currentPlanSubject', planData.subject);

            // Show loading
            document.getElementById('advanced-loading').style.display = 'block';

            setTimeout(() => {
                document.getElementById('advanced-loading').style.display = 'none';
                displayDemoAdvancedResults(planData);
            }, 2000);
        }

        // Enhanced version of generateAdvancedPlan
        async function generateAdvancedPlanFromData(planData) {
            try {
                // Use the existing API call structure
                const response = await fetch('http://localhost:8000/advanced-plan', {
                    method: 'POST',
                    headers: {
                        'Content-Type': 'application/json',
                    },
                    body: JSON.stringify({
                        subject: planData.subject,
                        daily_hours: planData.dailyHours,
                        total_days: planData.totalDays,
                        difficulty: planData.difficulty,
                        learning_style: 'mixed',
                        current_knowledge: onboardingData.q1,
                        goals: onboardingData.q3
                    })
                });

                const data = await response.json();

                // Hide loading
                document.getElementById('advanced-loading').style.display = 'none';

                // Display results using existing function
                displayAdvancedResults(data);

            } catch (error) {
                console.error('Error:', error);
                document.getElementById('advanced-loading').style.display = 'none';
                
                // Show demo results
                displayDemoAdvancedResults(planData);
            }
        }

        function displayDemoAdvancedResults(planData) {
            const resultsDiv = document.getElementById('advanced-results');
            
            // Generate roadmap nodes with interactive progress
            let scheduleHtml = '';
            const daysToShow = Math.min(planData.totalDays, 7);
            const today = new Date();
            
            const topics = [
                { 
                    name: 'Introduction & Fundamentals', 
                    difficulty: 'easy', 
<<<<<<< HEAD
                    emoji: 'book-open',
                    activities: ['Reading', 'Video Lectures', 'Note-taking'],
                    resources: [
                        { title: `${planData.subject} Basics Course`, type: 'Course', duration: '2 hours', icon: 'book-open' },
                        { title: 'Beginner Tutorial', type: 'Video', duration: '30 mins', icon: 'video' },
                        { title: 'Quick Start Guide', type: 'Article', duration: '15 mins', icon: 'file-text' }
=======
                    emoji: '',
                    activities: ['Reading', 'Video Lectures', 'Note-taking'],
                    resources: [
                        { title: `${planData.subject} Basics Course`, type: 'Course', duration: '2 hours', icon: '' },
                        { title: 'Beginner Tutorial', type: 'Video', duration: '30 mins', icon: '' },
                        { title: 'Quick Start Guide', type: 'Article', duration: '15 mins', icon: '' }
>>>>>>> 47e733ca
                    ]
                },
                { 
                    name: 'Core Concepts', 
                    difficulty: 'easy', 
<<<<<<< HEAD
                    emoji: 'zap',
                    activities: ['Practice Exercises', 'Interactive Demos', 'Quizzes'],
                    resources: [
                        { title: 'Interactive Practice Platform', type: 'Course', duration: '3 hours', icon: 'book-open' },
                        { title: 'Concept Deep Dive', type: 'Video', duration: '45 mins', icon: 'video' },
                        { title: 'Core Principles Guide', type: 'Article', duration: '20 mins', icon: 'file-text' }
=======
                    emoji: '',
                    activities: ['Practice Exercises', 'Interactive Demos', 'Quizzes'],
                    resources: [
                        { title: 'Interactive Practice Platform', type: 'Course', duration: '3 hours', icon: '' },
                        { title: 'Concept Deep Dive', type: 'Video', duration: '45 mins', icon: '' },
                        { title: 'Core Principles Guide', type: 'Article', duration: '20 mins', icon: '' }
>>>>>>> 47e733ca
                    ]
                },
                { 
                    name: 'Practical Applications', 
                    difficulty: 'medium', 
<<<<<<< HEAD
                    emoji: 'wrench',
                    activities: ['Hands-on Projects', 'Code Labs', 'Case Studies'],
                    resources: [
                        { title: 'Real-World Projects', type: 'Course', duration: '4 hours', icon: 'book-open' },
                        { title: 'Build With Me Tutorial', type: 'Video', duration: '1 hour', icon: 'video' },
                        { title: 'Case Study Collection', type: 'Article', duration: '30 mins', icon: 'file-text' }
=======
                    emoji: '',
                    activities: ['Hands-on Projects', 'Code Labs', 'Case Studies'],
                    resources: [
                        { title: 'Real-World Projects', type: 'Course', duration: '4 hours', icon: '' },
                        { title: 'Build With Me Tutorial', type: 'Video', duration: '1 hour', icon: '' },
                        { title: 'Case Study Collection', type: 'Article', duration: '30 mins', icon: '' }
>>>>>>> 47e733ca
                    ]
                },
                { 
                    name: 'Advanced Techniques', 
                    difficulty: 'medium', 
<<<<<<< HEAD
                    emoji: 'rocket',
                    activities: ['Problem Solving', 'Research Papers', 'Deep Dive'],
                    resources: [
                        { title: 'Advanced Masterclass', type: 'Course', duration: '5 hours', icon: 'book-open' },
                        { title: 'Expert Techniques', type: 'Video', duration: '1.5 hours', icon: 'video' },
                        { title: 'Research Papers Summary', type: 'Article', duration: '40 mins', icon: 'file-text' }
=======
                    emoji: '',
                    activities: ['Problem Solving', 'Research Papers', 'Deep Dive'],
                    resources: [
                        { title: 'Advanced Masterclass', type: 'Course', duration: '5 hours', icon: '' },
                        { title: 'Expert Techniques', type: 'Video', duration: '1.5 hours', icon: '' },
                        { title: 'Research Papers Summary', type: 'Article', duration: '40 mins', icon: '' }
>>>>>>> 47e733ca
                    ]
                },
                { 
                    name: 'Real-World Projects', 
                    difficulty: 'hard', 
<<<<<<< HEAD
                    emoji: 'building',
                    activities: ['Build Projects', 'Peer Review', 'Portfolio Work'],
                    resources: [
                        { title: 'Portfolio Projects Guide', type: 'Course', duration: '6 hours', icon: 'book-open' },
                        { title: 'Project Walkthrough', type: 'Video', duration: '2 hours', icon: 'video' },
                        { title: 'Best Practices', type: 'Article', duration: '25 mins', icon: 'file-text' }
=======
                    emoji: '',
                    activities: ['Build Projects', 'Peer Review', 'Portfolio Work'],
                    resources: [
                        { title: 'Portfolio Projects Guide', type: 'Course', duration: '6 hours', icon: '' },
                        { title: 'Project Walkthrough', type: 'Video', duration: '2 hours', icon: '' },
                        { title: 'Best Practices', type: 'Article', duration: '25 mins', icon: '' }
>>>>>>> 47e733ca
                    ]
                },
                { 
                    name: 'Optimization & Best Practices', 
                    difficulty: 'hard', 
<<<<<<< HEAD
                    emoji: 'settings',
                    activities: ['Code Review', 'Performance Tuning', 'Testing'],
                    resources: [
                        { title: 'Optimization Techniques', type: 'Course', duration: '4 hours', icon: 'book-open' },
                        { title: 'Performance Tuning Tips', type: 'Video', duration: '1 hour', icon: 'video' },
                        { title: 'Testing Strategies', type: 'Article', duration: '30 mins', icon: 'file-text' }
=======
                    emoji: '',
                    activities: ['Code Review', 'Performance Tuning', 'Testing'],
                    resources: [
                        { title: 'Optimization Techniques', type: 'Course', duration: '4 hours', icon: '' },
                        { title: 'Performance Tuning Tips', type: 'Video', duration: '1 hour', icon: '' },
                        { title: 'Testing Strategies', type: 'Article', duration: '30 mins', icon: '' }
>>>>>>> 47e733ca
                    ]
                },
                { 
                    name: 'Mastery & Assessment', 
                    difficulty: 'medium', 
<<<<<<< HEAD
                    emoji: 'graduation-cap',
                    activities: ['Final Project', 'Comprehensive Test', 'Self-Assessment'],
                    resources: [
                        { title: 'Final Exam Prep', type: 'Course', duration: '3 hours', icon: 'book-open' },
                        { title: 'Certification Guide', type: 'Video', duration: '45 mins', icon: 'video' },
                        { title: 'Assessment Checklist', type: 'Article', duration: '20 mins', icon: 'file-text' }
=======
                    emoji: '',
                    activities: ['Final Project', 'Comprehensive Test', 'Self-Assessment'],
                    resources: [
                        { title: 'Final Exam Prep', type: 'Course', duration: '3 hours', icon: '' },
                        { title: 'Certification Guide', type: 'Video', duration: '45 mins', icon: '' },
                        { title: 'Assessment Checklist', type: 'Article', duration: '20 mins', icon: '' }
>>>>>>> 47e733ca
                    ]
                }
            ];

            // Load completed days from localStorage
            const currentPlanSubject = localStorage.getItem('currentPlanSubject') || planData.subject;
            const storageKey = `completedDays_${currentPlanSubject}`;
            const completedDays = JSON.parse(localStorage.getItem(storageKey) || '[]');
            console.log('Loaded completed days:', completedDays);

            for (let i = 0; i < daysToShow; i++) {
                const dayDate = new Date(today);
                dayDate.setDate(today.getDate() + i);
                const formattedDate = dayDate.toLocaleDateString('en-US', { month: 'short', day: 'numeric', year: 'numeric' });
                
                const topic = topics[i] || topics[topics.length - 1];
                const dayNumber = i + 1;
                
                // Check if this day is completed
                const isCompleted = completedDays.includes(dayNumber);
                const status = isCompleted ? 'completed' : (i === 0 ? 'in-progress' : 'not-started');
                const progress = isCompleted ? 100 : (i === 0 ? 25 : 0);
                const checkboxChecked = isCompleted ? 'checked' : '';
                
                const difficultyClass = `difficulty-${topic.difficulty}`;
                const difficultyIcon = topic.difficulty === 'easy' ? '<i data-lucide="circle" style="color: #10b981;"></i>' : topic.difficulty === 'medium' ? '<i data-lucide="circle" style="color: #f59e0b;"></i>' : '<i data-lucide="circle" style="color: #ef4444;"></i>';
                
                const markerIcon = status === 'completed' ? '✓' : `<i data-lucide="${topic.emoji}"></i>`;
                const resourcesJson = JSON.stringify(topic.resources);
                
                scheduleHtml += `
                    <div class="roadmap-node ${status}" data-day="${i + 1}" data-emoji="${topic.emoji}" data-topic="${topic.name}" data-resources='${resourcesJson}'>
                        <div class="roadmap-marker">
                            ${markerIcon}
                        </div>
                        <div class="roadmap-card">
                            <div class="timeline-header">
                                <div class="timeline-day-info">
                                    <h4>Day ${i + 1}: ${topic.name}</h4>
                                    <span class="timeline-date">${formattedDate}</span>
                                </div>
                                <div class="timeline-status">
                                    <input type="checkbox" 
                                           class="timeline-checkbox" 
                                           ${checkboxChecked}
                                           onclick="event.stopPropagation()"
                                           onchange="toggleDayCompletion(${i + 1}, this.checked)"
                                           title="Mark as complete">
                                    <span class="status-badge ${status}">
                                        ${status === 'completed' ? '<i data-lucide="check"></i> Done' : status === 'in-progress' ? '<i data-lucide="clock"></i> In Progress' : '<i data-lucide="circle"></i> Pending'}
                                    </span>
                                </div>
                            </div>

                            <div class="timeline-topics">
<<<<<<< HEAD
                                <h5><i data-lucide="target"></i> Today's Focus</h5>
=======
                                <h5>Today's Focus</h5>
>>>>>>> 47e733ca
                                <div class="topic-list">
                                    ${topic.activities.map(activity => `<span class="topic-tag"><i data-lucide="dot"></i> ${activity}</span>`).join('')}
                                </div>
                            </div>

                            <div class="timeline-footer">
                                <div class="timeline-duration">
                                    <svg width="16" height="16" fill="currentColor" viewBox="0 0 16 16">
                                        <path d="M8 3.5a.5.5 0 0 0-1 0V9a.5.5 0 0 0 .252.434l3.5 2a.5.5 0 0 0 .496-.868L8 8.71V3.5z"/>
                                        <path d="M8 16A8 8 0 1 0 8 0a8 8 0 0 0 0 16zm7-8A7 7 0 1 1 1 8a7 7 0 0 1 14 0z"/>
                                    </svg>
                                    ${planData.dailyHours} hours
                                </div>
                                <span class="difficulty-indicator ${difficultyClass}">
                                    ${difficultyIcon} ${topic.difficulty.charAt(0).toUpperCase() + topic.difficulty.slice(1)}
                                </span>
                                <div class="timeline-progress">
                                    <div class="progress-bar">
                                        <div class="progress-fill" style="width: ${progress}%"></div>
                                    </div>
                                    <span class="progress-text">${progress}%</span>
                                </div>
                            </div>
                            <div class="resource-view-prompt">
                                <button class="view-resources-btn" onclick="openResourcePopup(${i + 1}, '${topic.name}', ${JSON.stringify(topic.resources).replace(/'/g, "&#39;")})">
                                    <svg width="20" height="20" fill="currentColor" viewBox="0 0 16 16" style="margin-right: 0.25rem;">
                                        <path d="M1 8a7 7 0 1 0 14 0A7 7 0 0 0 1 8zm15 0A8 8 0 1 1 0 8a8 8 0 0 1 16 0zM8.5 4.5a.5.5 0 0 0-1 0v3h-3a.5.5 0 0 0 0 1h3v3a.5.5 0 0 0 1 0v-3h3a.5.5 0 0 0 0-1h-3v-3z"/>
                                    </svg>
                                    View ${topic.resources.length} Resources
                                </button>
                            </div>
                                </button>
                            </div>
                        </div>
                    </div>
                `;
            }
            
            // Build the complete results HTML with roadmap
            resultsDiv.innerHTML = `
                <div class="results">
                    <div class="results-header">
                        <h3>Your Personalized ${planData.subject} Study Plan</h3>
                        <button class="new-plan-btn" onclick="startNewPlan()" title="Create a new study plan">
                            <svg width="18" height="18" fill="currentColor" viewBox="0 0 16 16" style="margin-right: 0.5rem;">
                                <path d="M8 15A7 7 0 1 1 8 1a7 7 0 0 1 0 14zm0 1A8 8 0 1 0 8 0a8 8 0 0 0 0 16z"/>
                                <path d="M8 4a.5.5 0 0 1 .5.5v3h3a.5.5 0 0 1 0 1h-3v3a.5.5 0 0 1-1 0v-3h-3a.5.5 0 0 1 0-1h3v-3A.5.5 0 0 1 8 4z"/>
                            </svg>
                            Start New Plan
                        </button>
                    </div>
                    <div class="results-content">
                        <div class="plan-overview">
                            <div class="plan-stat">
                                <div class="plan-stat-label">Subject</div>
                                <div class="plan-stat-value">${planData.subject}</div>
                            </div>
                            <div class="plan-stat">
                                <div class="plan-stat-label">Difficulty Level</div>
                                <div class="plan-stat-value">${planData.difficulty}</div>
                            </div>
                            <div class="plan-stat">
                                <div class="plan-stat-label">Study Duration</div>
                                <div class="plan-stat-value">${planData.totalDays} Days</div>
                            </div>
                            <div class="plan-stat">
                                <div class="plan-stat-label">Daily Commitment</div>
                                <div class="plan-stat-value">${planData.dailyHours} Hours</div>
                            </div>
                        </div>
                        
                        <div class="schedule-roadmap-container">
                            <div class="schedule-roadmap">
                                <div class="roadmap-path"></div>
                                ${scheduleHtml}
                            </div>
                        </div>
                    </div>
                </div>
            `;
            
            // Attach event listeners to roadmap nodes after rendering
            setTimeout(() => {
                console.log(' Attaching roadmap event listeners...');
                attachRoadmapEventListeners();
            }, 100);
        }

        // Attach click listeners to roadmap nodes
        function attachRoadmapEventListeners() {
            const roadmapNodes = document.querySelectorAll('.roadmap-node');
            console.log(` Found ${roadmapNodes.length} roadmap nodes to attach listeners`);
            roadmapNodes.forEach(node => {
                const marker = node.querySelector('.roadmap-marker');
                const card = node.querySelector('.roadmap-card');
                const dayNumber = parseInt(node.getAttribute('data-day'));
                const topicName = node.getAttribute('data-topic');
                const resourcesJson = node.getAttribute('data-resources');
                
                if (marker && card && resourcesJson) {
                    const resources = JSON.parse(resourcesJson);
                    
                    // Add click handlers
                    const clickHandler = (e) => {
                        // Don't trigger if clicking checkbox
                        if (!e.target.classList.contains('timeline-checkbox')) {
                            openResourcePopup(dayNumber, topicName, resources);
                        }
                    };
                    
                    marker.addEventListener('click', clickHandler);
                    card.addEventListener('click', clickHandler);
                    
                    // Add hover effect
                    marker.style.cursor = 'pointer';
                    card.style.cursor = 'pointer';
                }
            });
        }

        // Toggle day completion status with localStorage persistence
        function toggleDayCompletion(dayNumber, isCompleted) {
            const roadmapNode = document.querySelector(`[data-day="${dayNumber}"]`);
            if (!roadmapNode) return;

            const marker = roadmapNode.querySelector('.roadmap-marker');
            const statusBadge = roadmapNode.querySelector('.status-badge');
            const progressFill = roadmapNode.querySelector('.progress-fill');
            const progressText = roadmapNode.querySelector('.progress-text');
            const checkbox = roadmapNode.querySelector('.timeline-checkbox');

            // Get current plan ID for localStorage key
            const currentPlanSubject = localStorage.getItem('currentPlanSubject') || 'default';
            const storageKey = `completedDays_${currentPlanSubject}`;
            const completedDays = JSON.parse(localStorage.getItem(storageKey) || '[]');

            if (isCompleted) {
                roadmapNode.classList.remove('in-progress', 'not-started');
                roadmapNode.classList.add('completed');
                marker.innerHTML = '<i data-lucide="check"></i>';
                statusBadge.className = 'status-badge completed';
                statusBadge.innerHTML = '<i data-lucide="check"></i> Done';
                progressFill.style.width = '100%';
                progressText.textContent = '100%';
                if (checkbox) checkbox.checked = true;

                // Celebrate with a subtle animation
                roadmapNode.style.animation = 'none';
                setTimeout(() => {
                    roadmapNode.style.animation = 'pulse 1.5s ease-in-out infinite';
                }, 10);
                
                // Animate roadmap path progress
                animateRoadmapPath(dayNumber);
                
                // Move in-progress to next day
                moveToNextDay(dayNumber);
                
                // Save to localStorage
                if (!completedDays.includes(dayNumber)) {
                    completedDays.push(dayNumber);
                }
                
            } else {
                roadmapNode.classList.remove('completed');
                roadmapNode.classList.add('not-started');
                // Get the original icon from the data attribute or set to default
                const originalIcon = roadmapNode.getAttribute('data-emoji') || 'circle';
                marker.innerHTML = `<i data-lucide="${originalIcon}"></i>`;
                statusBadge.className = 'status-badge not-started';
                statusBadge.innerHTML = '<i data-lucide="circle"></i> Pending';
                progressFill.style.width = '0%';
                progressText.textContent = '0%';
                if (checkbox) checkbox.checked = false;
                
                // Update roadmap path
                animateRoadmapPath(dayNumber - 1);
                
                // Remove from localStorage
                const index = completedDays.indexOf(dayNumber);
                if (index > -1) completedDays.splice(index, 1);
            }

            // Persist to localStorage
            localStorage.setItem(storageKey, JSON.stringify(completedDays));
            console.log(` Day ${dayNumber} completion status saved:`, isCompleted);
            
            // Reinitialize Lucide icons for the updated elements
            if (typeof lucide !== 'undefined') {
                lucide.createIcons();
            }
        }
        
        // Animate roadmap path fill
        function animateRoadmapPath(completedUpToDay) {
            const roadmapPath = document.querySelector('.roadmap-path');
            if (!roadmapPath) return;
            
            const allNodes = document.querySelectorAll('.roadmap-node');
            const totalNodes = allNodes.length;
            
            if (totalNodes === 0) return;
            
            // Calculate percentage: each node represents a segment
            const percentComplete = (completedUpToDay / totalNodes) * 100;
            
            // Create animated gradient that fills up
            roadmapPath.style.background = `linear-gradient(
                to bottom,
                #10b981 0%,
                #10b981 ${percentComplete}%,
                rgba(59, 130, 246, 0.3) ${percentComplete}%,
                rgba(236, 72, 153, 0.3) 100%
            )`;
            
            // Add glow effect at the current position
            roadmapPath.style.filter = 'drop-shadow(0 0 8px rgba(16, 185, 129, 0.6))';
            roadmapPath.style.transition = 'all 0.8s cubic-bezier(0.4, 0, 0.2, 1)';
        }
        
        // Move in-progress status to next day
        function moveToNextDay(currentDay) {
            const allNodes = document.querySelectorAll('.roadmap-node');
            const nextDayNode = document.querySelector(`[data-day="${currentDay + 1}"]`);
            
            if (nextDayNode && nextDayNode.classList.contains('not-started')) {
                // Remove in-progress from all nodes first
                allNodes.forEach(node => {
                    if (node.classList.contains('in-progress')) {
                        node.classList.remove('in-progress');
                        node.classList.add('not-started');
                        const badge = node.querySelector('.status-badge');
                        if (badge) {
                            badge.className = 'status-badge not-started';
                            badge.textContent = ' Pending';
                        }
                    }
                });
                
                // Set next day as in-progress
                nextDayNode.classList.remove('not-started');
                nextDayNode.classList.add('in-progress');
                const nextBadge = nextDayNode.querySelector('.status-badge');
                if (nextBadge) {
                    nextBadge.className = 'status-badge in-progress';
                    nextBadge.innerHTML = '<i data-lucide="clock"></i> In Progress';
                }
                
                // Update progress for next day
                const nextProgress = nextDayNode.querySelector('.progress-fill');
                const nextProgressText = nextDayNode.querySelector('.progress-text');
                if (nextProgress && nextProgressText) {
                    nextProgress.style.width = '25%';
                    nextProgressText.textContent = '25%';
                }
                
                // Scroll to next day smoothly
                nextDayNode.scrollIntoView({ behavior: 'smooth', block: 'center' });
            }
        }

        // ===== ROADMAP RESOURCE POPUP FUNCTIONS =====
        
        function openResourcePopup(dayNumber, topicName, resources) {
            // Create overlay
            const overlay = document.createElement('div');
            overlay.className = 'resource-popup-overlay';
            overlay.onclick = closeResourcePopup;
            
            // Create flashcard
            const flashcard = document.createElement('div');
            flashcard.className = 'resource-flashcard';
            flashcard.onclick = (e) => e.stopPropagation(); // Prevent closing when clicking inside
            
            // Generate resource items HTML
            const resourceItemsHtml = resources.map((resource, index) => `
                <div class="resource-item-flashcard" style="animation-delay: ${0.1 + index * 0.1}s">
                    <div class="resource-flashcard-icon"><i data-lucide="${resource.icon}"></i></div>
                    <div class="resource-flashcard-content">
                        <h4>${resource.title}</h4>
                        <div style="display: flex; gap: 1rem; align-items: center; margin-top: 0.5rem;">
                            <span class="resource-type-badge">${resource.type}</span>
                            <span style="color: #6b7280; font-size: 0.875rem;"> ${resource.duration}</span>
                        </div>
                    </div>
                    <button class="resource-action-btn" onclick="window.open('https://www.youtube.com/results?search_query=${encodeURIComponent(resource.title)}', '_blank')">
                        <svg width="16" height="16" fill="currentColor" viewBox="0 0 16 16" style="margin-right: 0.5rem;">
                            <path d="M8.636 3.5a.5.5 0 0 0-.5-.5H1.5A1.5 1.5 0 0 0 0 4.5v10A1.5 1.5 0 0 0 1.5 16h10a1.5 1.5 0 0 0 1.5-1.5V7.864a.5.5 0 0 0-1 0V14.5a.5.5 0 0 1-.5.5h-10a.5.5 0 0 1-.5-.5v-10a.5.5 0 0 1 .5-.5h6.636a.5.5 0 0 0 .5-.5z"/>
                            <path d="M16 .5a.5.5 0 0 0-.5-.5h-5a.5.5 0 0 0 0 1h3.793L6.146 9.146a.5.5 0 1 0 .708.708L15 1.707V5.5a.5.5 0 0 0 1 0v-5z"/>
                        </svg>
                        View Resource
                    </button>
                </div>
            `).join('');
            
            flashcard.innerHTML = `
                <div class="flashcard-header">
                    <div>
<<<<<<< HEAD
                        <h3 style="margin: 0; font-size: 1.5rem; font-weight: 700;"> Day ${dayNumber} Resources</h3>
=======
                        <h3 style="margin: 0; font-size: 1.5rem; font-weight: 700;">Day ${dayNumber} Resources</h3>
>>>>>>> 47e733ca
                        <p style="margin: 0.5rem 0 0 0; opacity: 0.9; font-size: 1rem;">${topicName}</p>
                    </div>
                    <button class="flashcard-close" onclick="closeResourcePopup()">
                        <svg width="24" height="24" fill="currentColor" viewBox="0 0 16 16">
                            <path d="M2.146 2.854a.5.5 0 1 1 .708-.708L8 7.293l5.146-5.147a.5.5 0 0 1 .708.708L8.707 8l5.147 5.146a.5.5 0 0 1-.708.708L8 8.707l-5.146 5.147a.5.5 0 0 1-.708-.708L7.293 8 2.146 2.854Z"/>
                        </svg>
                    </button>
                </div>
                <div class="flashcard-body">
                    <p style="color: #6b7280; margin-bottom: 1.5rem; font-size: 1rem;">
                         Recommended resources to help you master this topic. Click "View Resource" to explore!
                    </p>
                    <div class="flashcard-resources-list">
                        ${resourceItemsHtml}
                    </div>
                    <div style="text-align: center; margin-top: 2rem; padding-top: 1.5rem; border-top: 1px solid #e5e7eb;">
                        <p style="color: #9ca3af; font-size: 0.875rem; margin: 0;">
                             Tip: Complete these resources in order for the best learning experience
                        </p>
                    </div>
                </div>
            `;
            
            overlay.appendChild(flashcard);
            document.body.appendChild(overlay);
            
            // Trigger animation
            setTimeout(() => {
                overlay.style.opacity = '1';
                flashcard.style.animation = 'slideUpBounce 0.5s cubic-bezier(0.68, -0.55, 0.265, 1.55) forwards';
            }, 10);
        }
        
        function closeResourcePopup() {
            const overlay = document.querySelector('.resource-popup-overlay');
            if (overlay) {
                overlay.style.opacity = '0';
                setTimeout(() => {
                    overlay.remove();
                }, 300);
            }
        }

        // ===== NEW PLAN FUNCTION =====
        
        window.startNewPlan = function() {
            if (confirm('Are you sure you want to create a new study plan? This will reset your current plan.')) {
                // Clear the current plan from localStorage
                const currentPlanSubject = localStorage.getItem('currentPlanSubject');
                if (currentPlanSubject) {
                    localStorage.removeItem(`completedDays_${currentPlanSubject}`);
                }
                
                // Hide results and show the form again
                document.getElementById('advanced-results').classList.add('hidden');
                document.querySelector('.onboarding-wizard').classList.remove('hidden');
                
                // Reset to first step
                window.currentOnboardingStep = 1;
                showOnboardingStep(1);
                
                // Clear stored onboarding data
                localStorage.removeItem('onboardingData');
                localStorage.removeItem('currentPlanSubject');
                
                // Scroll to top
                window.scrollTo({ top: 0, behavior: 'smooth' });
                
                console.log(' Ready for new plan creation');
            }
        }

        // ===== RESOURCE HUB FUNCTIONS =====

        function generateResourceCards(subject) {
            const resources = [
                {
                    type: 'course',
                    title: `Complete ${subject} Masterclass 2024`,
                    description: 'Comprehensive course covering all fundamentals to advanced concepts with hands-on projects',
                    rating: 4.8,
                    reviews: 12543,
                    duration: '24 hours',
                    url: `https://www.coursera.org/search?query=${encodeURIComponent(subject)}`,
                    premium: false
                },
                {
                    type: 'video',
                    title: `${subject} Crash Course for Beginners`,
                    description: 'Fast-paced introduction to key concepts with practical examples and exercises',
                    rating: 4.6,
                    reviews: 8921,
                    duration: '2.5 hours',
                    url: `https://www.youtube.com/results?search_query=${encodeURIComponent(subject)}+tutorial`,
                    premium: false
                },
                {
                    type: 'article',
                    title: `${subject} Best Practices & Patterns`,
                    description: 'In-depth article series exploring modern techniques and industry standards',
                    rating: 4.7,
                    reviews: 3456,
                    duration: '45 min read',
                    url: `https://medium.com/search?q=${encodeURIComponent(subject)}`,
                    premium: false
                },
                {
                    type: 'book',
                    title: `The Definitive ${subject} Guide`,
                    description: 'Authoritative textbook used by top universities and professionals worldwide',
                    rating: 4.9,
                    reviews: 15678,
                    duration: '450 pages',
                    url: `https://www.amazon.com/s?k=${encodeURIComponent(subject)}+book`,
                    premium: true
                },
                {
                    type: 'course',
                    title: `Advanced ${subject} Techniques`,
                    description: 'Expert-level course with real-world projects and industry case studies',
                    rating: 4.8,
                    reviews: 6789,
                    duration: '18 hours',
                    url: `https://www.udemy.com/courses/search/?q=${encodeURIComponent(subject)}`,
                    premium: true
                },
                {
                    type: 'video',
                    title: `${subject} Project-Based Learning`,
                    description: 'Build 10 real-world projects while learning core concepts step-by-step',
                    rating: 4.7,
                    reviews: 9834,
                    duration: '8 hours',
                    url: `https://www.youtube.com/results?search_query=${encodeURIComponent(subject)}+projects`,
                    premium: false
                }
            ];

            return resources.map((resource, index) => {
<<<<<<< HEAD
                const stars = '<i data-lucide="star" style="color: #fbbf24;"></i>'.repeat(Math.floor(resource.rating)) + (resource.rating % 1 >= 0.5 ? '<i data-lucide="star" style="color: #d1d5db;"></i>' : '');
                const iconMap = { video: 'video', course: 'book-open', article: 'file-text', book: 'book' };
                
                return `
                    <div class="resource-card-modern" data-type="${resource.type}" data-rating="${resource.rating}" data-title="${resource.title.toLowerCase()}" data-index="${index}">
                        ${resource.premium ? '<div class="premium-lock"><i data-lucide="lock"></i> Premium</div>' : ''}
=======
                const stars = '★'.repeat(Math.floor(resource.rating)) + (resource.rating % 1 >= 0.5 ? '☆' : '');
                const iconMap = { video: '', course: '', article: '', book: '' };
                
                return `
                    <div class="resource-card-modern" data-type="${resource.type}" data-rating="${resource.rating}" data-title="${resource.title.toLowerCase()}" data-index="${index}">
                        ${resource.premium ? '<div class="premium-lock">Premium</div>' : ''}
>>>>>>> 47e733ca
                        <div class="resource-thumbnail ${resource.type}">
                            <i data-lucide="${iconMap[resource.type]}"></i>
                        </div>
                        <div class="resource-card-body">
                            <div class="resource-card-header">
                                <span class="resource-type-badge ${resource.type}">${resource.type}</span>
                                <button class="resource-favorite" onclick="toggleFavorite(${index}, this)">
                                    <i data-lucide="heart"></i>
                                </button>
                            </div>
                            <h5 class="resource-card-title">${resource.title}</h5>
                            <p class="resource-card-description">${resource.description}</p>
                            <div class="resource-rating">
                                <div class="stars">${stars}</div>
                                <span class="rating-count">${resource.rating} (${resource.reviews.toLocaleString()})</span>
                            </div>
                            <div class="resource-card-footer">
                                <span class="resource-duration">
                                    <svg width="14" height="14" fill="currentColor" viewBox="0 0 16 16">
                                        <path d="M8 3.5a.5.5 0 0 0-1 0V9a.5.5 0 0 0 .252.434l3.5 2a.5.5 0 0 0 .496-.868L8 8.71V3.5z"/>
                                        <path d="M8 16A8 8 0 1 0 8 0a8 8 0 0 0 0 16zm7-8A7 7 0 1 1 1 8a7 7 0 0 1 14 0z"/>
                                    </svg>
                                    ${resource.duration}
                                </span>
                                <button class="resource-view-btn" onclick="window.open('${resource.url}', '_blank')">
                                    View
                                    <svg width="14" height="14" fill="currentColor" viewBox="0 0 16 16">
                                        <path fill-rule="evenodd" d="M8.636 3.5a.5.5 0 0 0-.5-.5H1.5A1.5 1.5 0 0 0 0 4.5v10A1.5 1.5 0 0 0 1.5 16h10a1.5 1.5 0 0 0 1.5-1.5V7.864a.5.5 0 0 0-1 0V14.5a.5.5 0 0 1-.5.5h-10a.5.5 0 0 1-.5-.5v-10a.5.5 0 0 1 .5-.5h6.636a.5.5 0 0 0 .5-.5z"/>
                                        <path fill-rule="evenodd" d="M16 .5a.5.5 0 0 0-.5-.5h-5a.5.5 0 0 0 0 1h3.793L6.146 9.146a.5.5 0 1 0 .708.708L15 1.707V5.5a.5.5 0 0 0 1 0v-5z"/>
                                    </svg>
                                </button>
                            </div>
                        </div>
                    </div>
                `;
            }).join('');
        }

        function filterByType(type) {
            // Update active button
            document.querySelectorAll('.filter-btn[data-type]').forEach(btn => {
                btn.classList.toggle('active', btn.dataset.type === type);
            });

            // Filter cards
            const cards = document.querySelectorAll('.resource-card-modern');
            let visibleCount = 0;

            cards.forEach(card => {
                const cardType = card.dataset.type;
                const shouldShow = type === 'all' || cardType === type;
                card.style.display = shouldShow ? 'block' : 'none';
                if (shouldShow) visibleCount++;
            });

            // Show/hide no results message
            document.getElementById('noResourcesMessage').style.display = visibleCount === 0 ? 'block' : 'none';
        }

        function filterResources() {
            const searchTerm = document.getElementById('resourceSearch').value.toLowerCase();
            const cards = document.querySelectorAll('.resource-card-modern');
            let visibleCount = 0;

            cards.forEach(card => {
                const title = card.dataset.title;
                const shouldShow = title.includes(searchTerm);
                card.style.display = shouldShow ? 'block' : 'none';
                if (shouldShow) visibleCount++;
            });

            document.getElementById('noResourcesMessage').style.display = visibleCount === 0 ? 'block' : 'none';
        }

        function sortResources(sortBy) {
            // Update active button (simplified - could enhance)
            const grid = document.getElementById('resourcesGrid');
            const cards = Array.from(document.querySelectorAll('.resource-card-modern'));

            cards.sort((a, b) => {
                if (sortBy === 'rating') {
                    return parseFloat(b.dataset.rating) - parseFloat(a.dataset.rating);
                } else if (sortBy === 'duration') {
                    // Simple duration sort (would need parsing in real app)
                    return parseInt(a.querySelector('.resource-duration').textContent) - 
                           parseInt(b.querySelector('.resource-duration').textContent);
                } else if (sortBy === 'newest') {
                    return parseInt(b.dataset.index) - parseInt(a.dataset.index);
                }
            });

            // Re-append in sorted order
            cards.forEach(card => grid.appendChild(card));
        }

        function toggleFavorite(resourceIndex, button) {
            const favorites = JSON.parse(localStorage.getItem('favoriteResources') || '[]');
            
            if (button.classList.contains('active')) {
                button.classList.remove('active');
                button.innerHTML = '<i data-lucide="heart"></i>';
                const index = favorites.indexOf(resourceIndex);
                if (index > -1) favorites.splice(index, 1);
            } else {
                button.classList.add('active');
                button.innerHTML = '<i data-lucide="heart" style="fill: currentColor;"></i>';
                if (!favorites.includes(resourceIndex)) {
                    favorites.push(resourceIndex);
                }
            }

            localStorage.setItem('favoriteResources', JSON.stringify(favorites));
            
            // Reinitialize Lucide icons
            if (typeof lucide !== 'undefined') {
                lucide.createIcons();
            }
            
            // Show toast notification
            if (button.classList.contains('active')) {
                showToast('success', 'Saved!', 'Resource added to favorites');
            } else {
                showToast('info', 'Removed', 'Resource removed from favorites');
            }
        }

        // ===== TOAST NOTIFICATION SYSTEM =====

        function showToast(type = 'success', title = '', message = '') {
            // Create toast container if it doesn't exist
            let toastContainer = document.querySelector('.toast-container');
            if (!toastContainer) {
                toastContainer = document.createElement('div');
                toastContainer.className = 'toast-container';
                document.body.appendChild(toastContainer);
            }

            // Icon mapping
            const icons = {
                success: '✓',
                error: '✕',
                warning: '⚠',
                info: 'ℹ'
            };

            // Create toast element
            const toast = document.createElement('div');
            toast.className = `toast ${type}`;
            toast.innerHTML = `
                <span class="toast-icon">${icons[type]}</span>
                <div class="toast-content">
                    <p class="toast-title">${title}</p>
                    <p class="toast-message">${message}</p>
                </div>
                <button class="toast-close" onclick="this.parentElement.remove()">×</button>
            `;

            // Add to container
            toastContainer.appendChild(toast);

            // Auto-remove after 4 seconds
            setTimeout(() => {
                toast.style.animation = 'slideOutRight 0.3s ease-out';
                setTimeout(() => toast.remove(), 300);
            }, 4000);
        }

        // ===== CONFETTI CELEBRATION =====

        function triggerConfetti() {
            const container = document.createElement('div');
            container.className = 'confetti-container';
            document.body.appendChild(container);

            const colors = ['#f59e0b', '#10b981', '#3b82f6', '#8b5cf6', '#ef4444', '#ec4899'];
            const confettiCount = 50;

            for (let i = 0; i < confettiCount; i++) {
                const confetti = document.createElement('div');
                confetti.className = 'confetti';
                confetti.style.left = Math.random() * 100 + '%';
                confetti.style.background = colors[Math.floor(Math.random() * colors.length)];
                confetti.style.animationDelay = Math.random() * 0.5 + 's';
                confetti.style.animationDuration = (Math.random() * 2 + 2) + 's';
                
                // Random shapes
                if (Math.random() > 0.5) {
                    confetti.style.borderRadius = '50%';
                }
                
                container.appendChild(confetti);
            }

            // Remove after animation
            setTimeout(() => container.remove(), 5000);
        }

        // ===== LOADING OVERLAY =====

        function showLoading(text = 'Loading...') {
            let overlay = document.querySelector('.loading-overlay');
            if (!overlay) {
                overlay = document.createElement('div');
                overlay.className = 'loading-overlay';
                overlay.innerHTML = `
                    <div class="spinner-modern"></div>
                    <p class="loading-text">${text}</p>
                `;
                document.body.appendChild(overlay);
            }
            overlay.classList.remove('hidden');
        }

        function hideLoading() {
            const overlay = document.querySelector('.loading-overlay');
            if (overlay) {
                overlay.classList.add('hidden');
            }
        }

        // ===== SKELETON LOADERS =====

        function showSkeletonLoaders(containerId, count = 3) {
            const container = document.getElementById(containerId);
            if (!container) return;

            let skeletonHTML = '';
            for (let i = 0; i < count; i++) {
                skeletonHTML += `
                    <div class="skeleton-card">
                        <div class="skeleton-header">
                            <div class="skeleton skeleton-title"></div>
                            <div class="skeleton skeleton-badge"></div>
                        </div>
                        <div class="skeleton skeleton-text"></div>
                        <div class="skeleton skeleton-text"></div>
                        <div class="skeleton skeleton-text short"></div>
                        <div class="skeleton skeleton-button"></div>
                    </div>
                `;
            }
            container.innerHTML = skeletonHTML;
        }

        // Enhanced toggleDayCompletion with celebration
        const originalToggleDayCompletion = toggleDayCompletion;
        function toggleDayCompletion(dayNumber, isCompleted) {
            const timelineItem = document.querySelector(`[data-day="${dayNumber}"]`);
            if (!timelineItem) return;

            const marker = timelineItem.querySelector('.timeline-marker');
            const statusBadge = timelineItem.querySelector('.status-badge');
            const progressFill = timelineItem.querySelector('.progress-fill');
            const progressText = timelineItem.querySelector('.progress-text');

            if (isCompleted) {
                timelineItem.classList.remove('in-progress', 'not-started');
                timelineItem.classList.add('completed');
                marker.innerHTML = '<i data-lucide="check"></i>';
                statusBadge.className = 'status-badge completed';
                statusBadge.innerHTML = '<i data-lucide="check"></i> Done';
                progressFill.style.width = '100%';
                progressText.textContent = '100%';

                // Celebrate with animation and confetti
                timelineItem.style.animation = 'none';
                setTimeout(() => {
                    timelineItem.style.animation = 'celebration 0.6s ease';
                }, 10);

                // Show success toast
                showToast('success', 'Well Done!', `Day ${dayNumber} completed successfully!`);

                // Trigger confetti for milestones
                if (dayNumber % 3 === 0) {
                    triggerConfetti();
                }
            } else {
                timelineItem.classList.remove('completed');
                timelineItem.classList.add('not-started');
                marker.innerHTML = `<i data-lucide="circle">${dayNumber}</i>`;
                statusBadge.className = 'status-badge not-started';
                statusBadge.innerHTML = '<i data-lucide="circle"></i> Pending';
                progressFill.style.width = '0%';
                progressText.textContent = '0%';
                
                showToast('info', 'Unmarked', `Day ${dayNumber} set back to pending`);
            }

            // Save to localStorage
            const completedDays = JSON.parse(localStorage.getItem('completedDays') || '[]');
            if (isCompleted && !completedDays.includes(dayNumber)) {
                completedDays.push(dayNumber);
            } else if (!isCompleted) {
                const index = completedDays.indexOf(dayNumber);
                if (index > -1) completedDays.splice(index, 1);
            }
            localStorage.setItem('completedDays', JSON.stringify(completedDays));
        }

        // ===== DARK MODE FUNCTIONALITY =====

        function toggleDarkMode() {
            const body = document.body;
            const icon = document.getElementById('darkModeIcon');
            const iconElement = icon.querySelector('i');
            
            body.classList.toggle('dark-mode');
            
            // Update icon
            if (body.classList.contains('dark-mode')) {
                iconElement.setAttribute('data-lucide', 'sun');
                localStorage.setItem('darkMode', 'enabled');
                showToast('success', 'Dark Mode Enabled', 'Easy on the eyes!');
            } else {
                iconElement.setAttribute('data-lucide', 'moon');
                localStorage.setItem('darkMode', 'disabled');
                showToast('info', 'Light Mode Enabled', 'Bright and clear!');
            }
            
            // Reinitialize Lucide icons
            if (typeof lucide !== 'undefined') {
                lucide.createIcons();
            }
        }

        // Initialize dark mode from localStorage
        function initDarkMode() {
            const darkMode = localStorage.getItem('darkMode');
            const icon = document.getElementById('darkModeIcon');
            
            if (darkMode === 'enabled') {
                document.body.classList.add('dark-mode');
                if (icon) {
                    const iconElement = icon.querySelector('i');
                    if (iconElement) {
                        iconElement.setAttribute('data-lucide', 'sun');
                        // Reinitialize Lucide icons
                        if (typeof lucide !== 'undefined') {
                            lucide.createIcons();
                        }
                    }
                }
            }
        }

        // Call on page load
        document.addEventListener('DOMContentLoaded', initDarkMode);

        // ===== HELP MODAL =====

        function toggleHelpModal() {
            const modal = document.getElementById('helpModal');
            modal.classList.toggle('active');
        }

        // ===== KEYBOARD SHORTCUTS =====

        document.addEventListener('keydown', function(e) {
            // ?: Show Help Modal
            if (e.key === '?' && !e.ctrlKey && !e.metaKey && document.activeElement.tagName !== 'INPUT') {
                e.preventDefault();
                toggleHelpModal();
            }

            // Ctrl/Cmd + D: Toggle Dark Mode
            if ((e.ctrlKey || e.metaKey) && e.key === 'd') {
                e.preventDefault();
                toggleDarkMode();
            }

            // Ctrl/Cmd + S: Open Sidebar
            if ((e.ctrlKey || e.metaKey) && e.key === 's') {
                e.preventDefault();
                toggleSidebar();
            }

            // Ctrl/Cmd + K: Focus Search (if on resources page)
            if ((e.ctrlKey || e.metaKey) && e.key === 'k') {
                e.preventDefault();
                const searchBar = document.getElementById('resourceSearch');
                if (searchBar) {
                    searchBar.focus();
                    showToast('info', 'Search Active', 'Start typing to filter resources');
                }
            }

            // Escape: Close modals/sidebar
            if (e.key === 'Escape') {
                const helpModal = document.getElementById('helpModal');
                if (helpModal && helpModal.classList.contains('active')) {
                    toggleHelpModal();
                    return;
                }

                const sidebar = document.getElementById('studyPlansSidebar');
                if (sidebar && sidebar.classList.contains('open')) {
                    toggleSidebar();
                }
            }
        });

        // ===== ERROR HANDLING =====

        window.addEventListener('error', function(e) {
            console.error('Global error:', e.error);
            // Only show toast for critical errors, not all errors
            // showToast('error', 'Oops!', 'Something went wrong. Please try again.');
        });

        // Removed unhandledrejection handler to prevent false connection error messages
        // window.addEventListener('unhandledrejection', function(e) {
        //     console.error('Unhandled promise rejection:', e.reason);
        //     showToast('error', 'Connection Issue', 'Please check your internet connection.');
        // });

        // Enhanced error handling for API calls
        function handleApiError(error, context = 'API call') {
            console.error(`Error in ${context}:`, error);
            
            if (error.message && error.message.includes('Failed to fetch')) {
                showToast('error', 'Network Error', 'Unable to connect. Please check your connection.');
            } else if (error.status === 401) {
                showToast('warning', 'Session Expired', 'Please log in again.');
            } else if (error.status === 429) {
                showToast('warning', 'Too Many Requests', 'Please wait a moment and try again.');
            } else {
                showToast('error', 'Error', error.message || 'An unexpected error occurred.');
            }
        }

        // ===== EMPTY STATE HANDLERS =====

        function showEmptyState(containerId, icon, title, message) {
            const container = document.getElementById(containerId);
            if (!container) return;

            container.innerHTML = `
                <div style="text-align: center; padding: 4rem 2rem; color: var(--text-secondary);">
                    <div style="font-size: 4rem; margin-bottom: 1rem;">${icon}</div>
                    <h3 style="color: var(--text-primary); margin-bottom: 0.5rem;">${title}</h3>
                    <p style="max-width: 400px; margin: 0 auto;">${message}</p>
                </div>
            `;
        }

        // ===== ACCESSIBILITY ENHANCEMENTS =====

        // Add focus visible styles programmatically
        const style = document.createElement('style');
        style.textContent = `
            *:focus-visible {
                outline: 2px solid #2563eb;
                outline-offset: 2px;
            }
            
            button:focus-visible,
            a:focus-visible {
                box-shadow: 0 0 0 3px rgba(37, 99, 235, 0.3);
            }
        `;
        document.head.appendChild(style);

        // ===== PERFORMANCE MONITORING =====

        // Log page load time
        window.addEventListener('load', function() {
            if (window.performance && window.performance.timing) {
                const loadTime = window.performance.timing.loadEventEnd - window.performance.timing.navigationStart;
                console.log(`Page loaded in ${loadTime}ms`);
                
                if (loadTime > 3000) {
                    console.warn('Slow page load detected');
                }
            }
        });

        // ===== STUDY PLANS SIDEBAR FUNCTIONALITY =====

        function toggleSidebar() {
            const sidebar = document.getElementById('studyPlansSidebar');
            const overlay = document.getElementById('sidebarOverlay');
            const toggle = document.getElementById('sidebarToggle');

            const isOpen = sidebar.classList.contains('open');

            if (isOpen) {
                sidebar.classList.remove('open');
                overlay.classList.remove('active');
                toggle.classList.remove('hidden');
            } else {
                sidebar.classList.add('open');
                overlay.classList.add('active');
                toggle.classList.add('hidden');
                loadSavedPlans();
            }
        }

        function saveStudyPlan(planData) {
            // Get existing plans
            let plans = JSON.parse(localStorage.getItem('studyPlans') || '[]');

            // Create plan object
            const plan = {
                id: Date.now(),
                subject: planData.subject,
                level: planData.difficulty || planData.selectedLevel || 'beginner',
                dailyHours: planData.dailyHours,
                totalDays: planData.totalDays,
                createdAt: new Date().toISOString(),
                planType: localStorage.getItem('planType') || 'free'
            };

            // Add to beginning of array (newest first)
            plans.unshift(plan);

            // Keep only last 10 plans
            if (plans.length > 10) {
                plans = plans.slice(0, 10);
            }

            // Save to localStorage
            localStorage.setItem('studyPlans', JSON.stringify(plans));

            // Update sidebar
            loadSavedPlans();
        }

        function loadSavedPlans() {
            const plans = JSON.parse(localStorage.getItem('studyPlans') || '[]');
            const container = document.getElementById('sidebarPlansContent');

            if (plans.length === 0) {
                container.innerHTML = `
                    <div class="no-plans">
                        <i data-lucide="folder-open"></i>
                        <p>No study plans yet</p>
                        <small>Create your first plan to get started!</small>
                    </div>
                `;
                lucide.createIcons(); // Re-initialize icons
                return;
            }

            let html = '';
            plans.forEach((plan, index) => {
                const date = new Date(plan.createdAt);
                const dateStr = date.toLocaleDateString('en-US', { month: 'short', day: 'numeric', year: 'numeric' });
                const timeStr = date.toLocaleTimeString('en-US', { hour: '2-digit', minute: '2-digit' });

<<<<<<< HEAD
                const levelIcons = {
                    'beginner': 'seedling',
                    'intermediate': 'sprout', 
                    'advanced': 'tree-pine',
                    'expert': 'mountain'
=======
                const levelEmoji = {
                    'beginner': '',
                    'intermediate': '',
                    'advanced': '',
                    'expert': ''
>>>>>>> 47e733ca
                };

                html += `
                    <div class="plan-card" onclick="loadPlan(${plan.id})">
                        <div class="plan-card-header">
<<<<<<< HEAD
                            <div class="plan-subject"><i data-lucide="${levelIcons[plan.level] || 'book-open'}"></i> ${plan.subject}</div>
=======
                            <div class="plan-subject">${levelEmoji[plan.level] || ''} ${plan.subject}</div>
>>>>>>> 47e733ca
                            <div class="plan-level">${plan.level}</div>
                        </div>
                        <div class="plan-meta">
                            <span><i data-lucide="clock"></i> ${plan.dailyHours}h/day</span>
                            <span><i data-lucide="calendar"></i> ${plan.totalDays} days</span>
                            <span><i data-lucide="${plan.planType === 'premium' ? 'crown' : 'gift'}"></i> ${plan.planType}</span>
                        </div>
                        <div class="plan-date">
                            <i data-lucide="calendar-check"></i> ${dateStr} at ${timeStr}
                        </div>
                        <div class="plan-actions">
                            <button class="plan-action-btn load-btn" onclick="event.stopPropagation(); loadPlan(${plan.id})">
                                <i class="fas fa-play"></i> Load
                            </button>
                            <button class="plan-action-btn delete-btn" onclick="event.stopPropagation(); deletePlan(${plan.id})">
                                <i class="fas fa-trash"></i> Delete
                            </button>
                        </div>
                    </div>
                `;
            });

            container.innerHTML = html;
        }

        function loadPlan(planId) {
            const plans = JSON.parse(localStorage.getItem('studyPlans') || '[]');
            const plan = plans.find(p => p.id === planId);

            if (!plan) {
                alert('Plan not found!');
                return;
            }

            // Close sidebar
            toggleSidebar();

            // Populate onboarding form with saved data
            const subjectInput = document.getElementById('onboardingSubject');
            const dailyHoursSelect = document.getElementById('onboardingDailyHours');
            const totalDaysSelect = document.getElementById('onboardingTotalDays');

            if (subjectInput) subjectInput.value = plan.subject;
            if (dailyHoursSelect) dailyHoursSelect.value = plan.dailyHours;
            
            // Handle custom duration
            if (totalDaysSelect) {
                const standardDurations = ['7', '14', '30', '60'];
                if (standardDurations.includes(plan.totalDays.toString())) {
                    totalDaysSelect.value = plan.totalDays;
                } else {
                    totalDaysSelect.value = 'custom';
                    const customInput = document.getElementById('customDaysOnboarding');
                    if (customInput) {
                        customInput.value = plan.totalDays;
                        customInput.style.display = 'block';
                    }
                }
            }

            // Update onboarding data
            onboardingData.subject = plan.subject;
            onboardingData.dailyHours = plan.dailyHours.toString();
            onboardingData.totalDays = plan.totalDays.toString();
            onboardingData.selectedLevel = plan.level;

            // Enable step 1 next button
            updateStep1Button();

            // Show notification
<<<<<<< HEAD
            alert(` Loaded: ${plan.subject}\n\nLevel: ${plan.level}\n${plan.dailyHours}h/day for ${plan.totalDays} days\n\nClick "Continue" to proceed with this plan!`);
=======
            alert(`Loaded: ${plan.subject}\n\nLevel: ${plan.level}\n${plan.dailyHours}h/day for ${plan.totalDays} days\n\nClick "Continue" to proceed with this plan!`);
>>>>>>> 47e733ca

            // Scroll to top
            window.scrollTo({ top: 0, behavior: 'smooth' });
        }

        function deletePlan(planId) {
            if (!confirm('Are you sure you want to delete this study plan?')) {
                return;
            }

            let plans = JSON.parse(localStorage.getItem('studyPlans') || '[]');
            plans = plans.filter(p => p.id !== planId);
            localStorage.setItem('studyPlans', JSON.stringify(plans));

            loadSavedPlans();
        }

        // Initialize sidebar on page load
        document.addEventListener('DOMContentLoaded', function() {
            loadSavedPlans();
        });

        // Modify the continue and premium functions to save the plan
        const originalContinueWithFree = window.continueWithFree;
        window.continueWithFree = function() {
            const planData = {
                subject: onboardingData.subject,
                dailyHours: parseInt(onboardingData.dailyHours),
                totalDays: parseInt(onboardingData.totalDays),
                difficulty: onboardingData.selectedLevel,
                selectedLevel: onboardingData.selectedLevel
            };
            saveStudyPlan(planData);
            originalContinueWithFree();
        };

        const originalShowPremiumModal = window.showPremiumModal;
        window.showPremiumModal = function() {
            const planData = {
                subject: onboardingData.subject,
                dailyHours: parseInt(onboardingData.dailyHours),
                totalDays: parseInt(onboardingData.totalDays),
                difficulty: onboardingData.selectedLevel,
                selectedLevel: onboardingData.selectedLevel
            };
            saveStudyPlan(planData);
            originalShowPremiumModal();
        };

        // Initialize Lucide icons when DOM is loaded
        document.addEventListener('DOMContentLoaded', function() {
            lucide.createIcons();
        });
    </script>

    <!-- Toast Container (dynamically populated) -->
    <div class="toast-container"></div>

    <!-- Dark Mode Toggle -->
<<<<<<< HEAD
    <button class="dark-mode-toggle" onclick="toggleDarkMode()" title="Toggle Dark Mode">
        <span id="darkModeIcon"><i data-lucide="moon"></i></span>
    </button>
=======
    <!-- <button class="dark-mode-toggle" onclick="toggleDarkMode()" title="Toggle Dark Mode">
        <span id="darkModeIcon">🌙</span>
    </button> -->
>>>>>>> 47e733ca

    <!-- Help Button -->
    <button class="help-button" onclick="toggleHelpModal()" title="Keyboard Shortcuts (?)">
        ?
    </button>

    <!-- Help Modal -->
    <div class="help-modal" id="helpModal">
        <div class="help-modal-content">
            <div class="help-modal-header">
                <h3>⌨ Keyboard Shortcuts</h3>
                <button class="help-modal-close" onclick="toggleHelpModal()">×</button>
            </div>

            <div class="shortcuts-section">
                <h4>General</h4>
                <div class="shortcut-item">
                    <div class="shortcut-keys">
                        <span class="key">Ctrl</span>
                        <span>+</span>
                        <span class="key">D</span>
                    </div>
                    <span class="shortcut-description">Toggle Dark Mode</span>
                </div>
                <div class="shortcut-item">
                    <div class="shortcut-keys">
                        <span class="key">Ctrl</span>
                        <span>+</span>
                        <span class="key">S</span>
                    </div>
                    <span class="shortcut-description">Open Sidebar</span>
                </div>
                <div class="shortcut-item">
                    <div class="shortcut-keys">
                        <span class="key">Ctrl</span>
                        <span>+</span>
                        <span class="key">K</span>
                    </div>
                    <span class="shortcut-description">Focus Search</span>
                </div>
                <div class="shortcut-item">
                    <div class="shortcut-keys">
                        <span class="key">Esc</span>
                    </div>
                    <span class="shortcut-description">Close Modals</span>
                </div>
                <div class="shortcut-item">
                    <div class="shortcut-keys">
                        <span class="key">?</span>
                    </div>
                    <span class="shortcut-description">Show This Help</span>
                </div>
            </div>

            <div class="shortcuts-section">
                <h4> Pro Tips</h4>
                <div style="color: var(--text-secondary); font-size: 0.875rem; line-height: 1.6;">
                    <p>• Click the flame icon  to see your study streak</p>
                    <p>• Mark days complete to unlock achievements</p>
                    <p>• Filter resources by type for focused learning</p>
                    <p>• Use dark mode for comfortable night studying</p>
                    <p>• Save your favorite resources with the heart button</p>
                </div>
            </div>
        </div>
    </div>

    <!-- User Assessment JavaScript -->
    <script src="user-assessment.js"></script>
    <script src="enhanced-app.js"></script>
    <script>// Theme toggle functionality
        const themeToggle = document.getElementById('themeToggle');
        const body = document.body;

        // Load saved theme on page load
        const savedTheme = localStorage.getItem('theme') || 'light';
        if (savedTheme === 'dark') {
            body.classList.add('dark-mode');
        }
        updateThemeIcon(savedTheme);

        themeToggle.addEventListener('click', () => {
            const isDark = body.classList.contains('dark-mode');
            const newTheme = isDark ? 'light' : 'dark';
            
            if (newTheme === 'dark') {
                body.classList.add('dark-mode');
            } else {
                body.classList.remove('dark-mode');
            }
            
            localStorage.setItem('theme', newTheme);
            updateThemeIcon(newTheme);
        });

        function updateThemeIcon(theme) {
            const icon = themeToggle.querySelector('i');
            if (theme === 'dark') {
                icon.className = 'fas fa-sun';
                themeToggle.title = 'Switch to light mode';
            } else {
                icon.className = 'fas fa-moon';
                themeToggle.title = 'Switch to dark mode';
            }
        }</script>
</body>
</html><|MERGE_RESOLUTION|>--- conflicted
+++ resolved
@@ -4482,11 +4482,7 @@
         <div class="container">
             <!-- Login Required State -->
             <div id="loginRequired" class="login-required" style="display: none;">
-<<<<<<< HEAD
-                <h2><i data-lucide="lock"></i> Please Log In</h2>
-=======
                 <h2>Please Log In</h2>
->>>>>>> 47e733ca
                 <p>You need to be logged in to access the AI Study Planner dashboard.</p>
                 <a href="secure-auth.html">
                     <i data-lucide="log-in"></i> Login / Register
@@ -4515,11 +4511,7 @@
                     <!-- Advanced Planner Tab -->
                     <div id="advanced-tab" class="tab-content active">
                         <div class="tab-header">
-<<<<<<< HEAD
-                            <h2><i data-lucide="rocket"></i> Create Your Personalized Study Plan</h2>
-=======
                             <h2>Create Your Personalized Study Plan</h2>
->>>>>>> 47e733ca
                             <p>Answer a few quick questions and let our AI create the perfect learning journey for you.</p>
                         </div>
 
@@ -4553,10 +4545,6 @@
                             <!-- Step 1: Subject & Time -->
                             <div class="onboarding-step active" id="onboarding-step-1">
                                 <div class="step-card">
-<<<<<<< HEAD
-                                    <div class="step-icon"></div>
-=======
->>>>>>> 47e733ca
                                     <h3 class="step-title">What do you want to learn?</h3>
                                     <p class="step-subtitle">Tell us your subject and available time</p>
 
@@ -4636,10 +4624,6 @@
                             <!-- Step 2: Quick Assessment -->
                             <div class="onboarding-step" id="onboarding-step-2">
                                 <div class="step-card">
-<<<<<<< HEAD
-                                    <div class="step-icon"></div>
-=======
->>>>>>> 47e733ca
                                     <h3 class="step-title">Quick Knowledge Check</h3>
                                     <p class="step-subtitle">Help us understand your current level (3 questions)</p>
 
@@ -4732,10 +4716,6 @@
                             <!-- Step 3: AI Suggestion -->
                             <div class="onboarding-step" id="onboarding-step-3">
                                 <div class="step-card">
-<<<<<<< HEAD
-                                    <div class="step-icon"></div>
-=======
->>>>>>> 47e733ca
                                     <h3 class="step-title">AI Analysis Complete!</h3>
                                     <p class="step-subtitle">Based on your responses, here's our recommendation</p>
 
@@ -4744,11 +4724,7 @@
                                             <i data-lucide="bot"></i> AI Recommended
                                         </div>
                                         <div class="suggested-level">
-<<<<<<< HEAD
-                                            <div class="level-icon-large" id="suggestedLevelIcon"><i data-lucide="seedling"></i></div>
-=======
                                             <div class="level-icon-large" id="suggestedLevelIcon"></div>
->>>>>>> 47e733ca
                                             <h4 id="suggestedLevelText">BEGINNER</h4>
                                             <p id="suggestedLevelDesc">Perfect for those starting fresh with fundamentals</p>
                                         </div>
@@ -4763,25 +4739,6 @@
                                             Choose your preferred level:
                                         </p>
                                         <div class="level-selection-grid">
-<<<<<<< HEAD
-                                            <div class="level-choice-card" onclick="selectManualLevel('beginner', 'seedling', 'Beginner', 'Start from scratch')">
-                                                <div class="level-choice-icon"><i data-lucide="seedling"></i></div>
-                                                <div class="level-choice-title">Beginner</div>
-                                                <div class="level-choice-desc">Start from scratch</div>
-                                            </div>
-                                            <div class="level-choice-card" onclick="selectManualLevel('intermediate', 'sprout', 'Intermediate', 'Build on basics')">
-                                                <div class="level-choice-icon"><i data-lucide="sprout"></i></div>
-                                                <div class="level-choice-title">Intermediate</div>
-                                                <div class="level-choice-desc">Build on basics</div>
-                                            </div>
-                                            <div class="level-choice-card" onclick="selectManualLevel('advanced', 'tree-pine', 'Advanced', 'Deep expertise')">
-                                                <div class="level-choice-icon"><i data-lucide="tree-pine"></i></div>
-                                                <div class="level-choice-title">Advanced</div>
-                                                <div class="level-choice-desc">Deep expertise</div>
-                                            </div>
-                                            <div class="level-choice-card" onclick="selectManualLevel('expert', 'mountain', 'Expert', 'Master level')">
-                                                <div class="level-choice-icon"><i data-lucide="mountain"></i></div>
-=======
                                             <div class="level-choice-card" onclick="selectManualLevel('beginner', '', 'Beginner', 'Start from scratch')">
                                                 <div class="level-choice-icon"></div>
                                                 <div class="level-choice-title">Beginner</div>
@@ -4799,7 +4756,6 @@
                                             </div>
                                             <div class="level-choice-card" onclick="selectManualLevel('expert', '', 'Expert', 'Master level')">
                                                 <div class="level-choice-icon"></div>
->>>>>>> 47e733ca
                                                 <div class="level-choice-title">Expert</div>
                                                 <div class="level-choice-desc">Master level</div>
                                             </div>
@@ -4820,10 +4776,6 @@
                             <!-- Step 4: Premium Comparison -->
                             <div class="onboarding-step" id="onboarding-step-4">
                                 <div class="step-card" style="max-width: 900px; margin: 0 auto;">
-<<<<<<< HEAD
-                                    <div class="step-icon"><i data-lucide="gem"></i></div>
-=======
->>>>>>> 47e733ca
                                     <h3 class="step-title">Unlock Better Grades & Save Study Time</h3>
                                     <p class="step-subtitle">Choose the plan that works best for you</p>
 
@@ -4917,17 +4869,10 @@
                                             Trusted by students from top universities
                                         </p>
                                         <div class="university-logos">
-<<<<<<< HEAD
-                                            <span class="uni-badge"><i data-lucide="graduation-cap"></i> Stanford</span>
-                                            <span class="uni-badge"><i data-lucide="graduation-cap"></i> Harvard</span>
-                                            <span class="uni-badge"><i data-lucide="graduation-cap"></i> MIT</span>
-                                            <span class="uni-badge"><i data-lucide="graduation-cap"></i> Yale</span>
-=======
                                             <span class="uni-badge">Stanford</span>
                                             <span class="uni-badge">Harvard</span>
                                             <span class="uni-badge">MIT</span>
                                             <span class="uni-badge">Yale</span>
->>>>>>> 47e733ca
                                         </div>
                                     </div>
 
@@ -4967,11 +4912,7 @@
                     <!-- Resources Tab -->
                     <div id="resources-tab" class="tab-content">
                         <div class="tab-header">
-<<<<<<< HEAD
-                            <h2><i data-lucide="book-open"></i> Resource Finder</h2>
-=======
                             <h2>Resource Finder</h2>
->>>>>>> 47e733ca
                             <p>Discover the best learning resources curated by our AI-powered information retrieval system.</p>
                         </div>
 
@@ -5016,11 +4957,7 @@
                     <!-- Motivation Tab -->
                     <div id="motivation-tab" class="tab-content">
                         <div class="tab-header">
-<<<<<<< HEAD
-                            <h2><i data-lucide="heart"></i> Motivation Coach</h2>
-=======
                             <h2>Motivation Coach</h2>
->>>>>>> 47e733ca
                             <p>Get personalized motivation, study tips, and encouragement from our AI coach.</p>
                         </div>
 
@@ -5046,21 +4983,13 @@
                     <!-- Progress Tab -->
                     <div id="progress-tab" class="tab-content">
                         <div class="tab-header">
-<<<<<<< HEAD
-                            <h2><i data-lucide="trending-up"></i> My Progress</h2>
-=======
                             <h2>My Progress</h2>
->>>>>>> 47e733ca
                             <p>Track your daily study hours and maintain your learning streak!</p>
                         </div>
 
                         <!-- Study Streak Counter -->
                         <div class="streak-counter">
-<<<<<<< HEAD
-                            <div class="streak-flame"><i data-lucide="flame"></i></div>
-=======
                             <div class="streak-flame"></div>
->>>>>>> 47e733ca
                             <div class="streak-info">
                                 <div class="streak-number" id="streakNumber">0</div>
                                 <div class="streak-label">Day Streak</div>
@@ -5071,11 +5000,7 @@
                         <!-- Overall Progress -->
                         <div class="progress-overview">
                             <div class="progress-card">
-<<<<<<< HEAD
-                                <h3><i data-lucide="bar-chart-3"></i> Current Study Plan</h3>
-=======
                                 <h3>Current Study Plan</h3>
->>>>>>> 47e733ca
                                 <div id="currentPlanInfo">
                                     <p>Create a study plan to start tracking!</p>
                                 </div>
@@ -5096,11 +5021,7 @@
 
                         <!-- Daily Tracking Grid -->
                         <div class="daily-tracking" id="dailyTrackingSection" style="display: none;">
-<<<<<<< HEAD
-                            <h3><i data-lucide="calendar"></i> Daily Progress</h3>
-=======
                             <h3>Daily Progress</h3>
->>>>>>> 47e733ca
                             <div class="daily-grid" id="dailyGrid">
                                 <!-- Daily boxes will be generated here -->
                             </div>
@@ -5118,44 +5039,25 @@
 
                         <!-- Achievements Section -->
                         <div class="achievements-section" id="achievementsSection">
-<<<<<<< HEAD
-                            <h3><i data-lucide="trophy"></i> Achievements</h3>
-                            <div class="achievements-grid" id="achievementsGrid">
-                                <div class="achievement locked" data-achievement="first-day">
-                                    <div class="achievement-icon"><i data-lucide="target"></i></div>
-=======
                             <h3>Achievements</h3>
                             <div class="achievements-grid" id="achievementsGrid">
                                 <div class="achievement locked" data-achievement="first-day">
                                     <div class="achievement-icon"></div>
->>>>>>> 47e733ca
                                     <div class="achievement-name">First Day</div>
                                     <div class="achievement-desc">Complete your first study session</div>
                                 </div>
                                 <div class="achievement locked" data-achievement="three-streak">
-<<<<<<< HEAD
-                                    <div class="achievement-icon"><i data-lucide="flame"></i></div>
-=======
                                     <div class="achievement-icon"></div>
->>>>>>> 47e733ca
                                     <div class="achievement-name">Hot Streak</div>
                                     <div class="achievement-desc">Study for 3 days in a row</div>
                                 </div>
                                 <div class="achievement locked" data-achievement="week-warrior">
-<<<<<<< HEAD
-                                    <div class="achievement-icon"><i data-lucide="zap"></i></div>
-=======
                                     <div class="achievement-icon"></div>
->>>>>>> 47e733ca
                                     <div class="achievement-name">Week Warrior</div>
                                     <div class="achievement-desc">Complete a full week</div>
                                 </div>
                                 <div class="achievement locked" data-achievement="perfect-week">
-<<<<<<< HEAD
-                                    <div class="achievement-icon"><i data-lucide="gem"></i></div>
-=======
                                     <div class="achievement-icon"></div>
->>>>>>> 47e733ca
                                     <div class="achievement-name">Perfect Week</div>
                                     <div class="achievement-desc">100% completion for 7 days</div>
                                 </div>
@@ -5166,11 +5068,7 @@
                         <div class="celebration-overlay" id="celebrationOverlay">
                             <div class="confetti" id="confetti"></div>
                                                        <div class="celebration-message" id="celebrationMessage">
-<<<<<<< HEAD
-                                <div class="celebration-icon"><i data-lucide="party-popper"></i></div>
-=======
                                 <div class="celebration-icon"></div>
->>>>>>> 47e733ca
                                 <div class="celebration-text">Congratulations!</div>
                                 <div class="celebration-subtext">You're making great progress!</div>
                             </div>
@@ -5385,11 +5283,7 @@
                     
                     <div style="background: #fee2e2; border-left: 4px solid #dc2626; padding: 1.25rem; margin: 1.5rem 0; border-radius: 0.5rem;">
                         <p style="margin: 0 0 1rem 0; color: #991b1b; font-weight: 600;">
-<<<<<<< HEAD
-                             Our AI Study Planner is designed exclusively for educational purposes.
-=======
                             Our AI Study Planner is designed exclusively for educational purposes.
->>>>>>> 47e733ca
                         </p>
                         <p style="margin: 0; color: #991b1b; line-height: 1.6;">
                             We cannot generate study plans for topics involving violence, illegal activities, 
@@ -5399,24 +5293,15 @@
                     
                     <div style="background: #f0fdf4; border: 1px solid #bbf7d0; padding: 1.25rem; margin: 1.5rem 0; border-radius: 0.5rem;">
                         <p style="margin: 0 0 0.75rem 0; color: #166534; font-weight: 600;">
-<<<<<<< HEAD
-                             Try these educational topics instead:
-=======
                             Try these educational topics instead:
->>>>>>> 47e733ca
                         </p>
                         <div style="display: grid; grid-template-columns: repeat(2, 1fr); gap: 0.5rem;">
                             <span style="background: white; color: #166534; padding: 0.5rem; border-radius: 0.5rem; font-size: 0.9rem; text-align: center; border: 1px solid #bbf7d0;">Data Science</span>
                             <span style="background: white; color: #166534; padding: 0.5rem; border-radius: 0.5rem; font-size: 0.9rem; text-align: center; border: 1px solid #bbf7d0;">Programming</span>
                             <span style="background: white; color: #166534; padding: 0.5rem; border-radius: 0.5rem; font-size: 0.9rem; text-align: center; border: 1px solid #bbf7d0;">Mathematics</span>
                             <span style="background: white; color: #166534; padding: 0.5rem; border-radius: 0.5rem; font-size: 0.9rem; text-align: center; border: 1px solid #bbf7d0;">Science</span>
-<<<<<<< HEAD
-                            <span style="background: white; color: #166534; padding: 0.5rem; border-radius: 0.5rem; font-size: 0.9rem; text-align: center; border: 1px solid #bbf7d0;">🌐 Languages</span>
-                            <span style="background: white; color: #166534; padding: 0.5rem; border-radius: 0.5rem; font-size: 0.9rem; text-align: center; border: 1px solid #bbf7d0;">🎨 Design</span>
-=======
                             <span style="background: white; color: #166534; padding: 0.5rem; border-radius: 0.5rem; font-size: 0.9rem; text-align: center; border: 1px solid #bbf7d0;">Languages</span>
                             <span style="background: white; color: #166534; padding: 0.5rem; border-radius: 0.5rem; font-size: 0.9rem; text-align: center; border: 1px solid #bbf7d0;">Design</span>
->>>>>>> 47e733ca
                         </div>
                     </div>
                     
@@ -5575,11 +5460,7 @@
             setTimeout(() => {
                 // Determine level based on answers
                 let level = 'beginner';
-<<<<<<< HEAD
-                let icon = 'seedling';
-=======
                 let icon = '';
->>>>>>> 47e733ca
                 let levelText = 'BEGINNER';
                 let description = 'Perfect for those starting fresh with fundamentals';
 
@@ -5587,30 +5468,18 @@
                     if (onboardingData.q2 === 'confident' || onboardingData.q2 === 'very-confident') {
                         if (onboardingData.q3 === 'advanced' || onboardingData.q3 === 'expert') {
                             level = 'advanced';
-<<<<<<< HEAD
-                            icon = 'tree-pine';
-=======
                             icon = '';
->>>>>>> 47e733ca
                             levelText = 'ADVANCED';
                             description = 'You\'re ready for complex topics and deep dives';
                         } else {
                             level = 'intermediate';
-<<<<<<< HEAD
-                            icon = 'sprout';
-=======
                             icon = '';
->>>>>>> 47e733ca
                             levelText = 'INTERMEDIATE';
                             description = 'Build on your foundation with structured learning';
                         }
                     } else {
                         level = 'intermediate';
-<<<<<<< HEAD
-                        icon = 'sprout';
-=======
                         icon = '';
->>>>>>> 47e733ca
                         levelText = 'INTERMEDIATE';
                         description = 'Strengthen your knowledge at a comfortable pace';
                     }
@@ -5832,141 +5701,78 @@
                 { 
                     name: 'Introduction & Fundamentals', 
                     difficulty: 'easy', 
-<<<<<<< HEAD
-                    emoji: 'book-open',
-                    activities: ['Reading', 'Video Lectures', 'Note-taking'],
-                    resources: [
-                        { title: `${planData.subject} Basics Course`, type: 'Course', duration: '2 hours', icon: 'book-open' },
-                        { title: 'Beginner Tutorial', type: 'Video', duration: '30 mins', icon: 'video' },
-                        { title: 'Quick Start Guide', type: 'Article', duration: '15 mins', icon: 'file-text' }
-=======
                     emoji: '',
                     activities: ['Reading', 'Video Lectures', 'Note-taking'],
                     resources: [
                         { title: `${planData.subject} Basics Course`, type: 'Course', duration: '2 hours', icon: '' },
                         { title: 'Beginner Tutorial', type: 'Video', duration: '30 mins', icon: '' },
                         { title: 'Quick Start Guide', type: 'Article', duration: '15 mins', icon: '' }
->>>>>>> 47e733ca
                     ]
                 },
                 { 
                     name: 'Core Concepts', 
                     difficulty: 'easy', 
-<<<<<<< HEAD
-                    emoji: 'zap',
-                    activities: ['Practice Exercises', 'Interactive Demos', 'Quizzes'],
-                    resources: [
-                        { title: 'Interactive Practice Platform', type: 'Course', duration: '3 hours', icon: 'book-open' },
-                        { title: 'Concept Deep Dive', type: 'Video', duration: '45 mins', icon: 'video' },
-                        { title: 'Core Principles Guide', type: 'Article', duration: '20 mins', icon: 'file-text' }
-=======
                     emoji: '',
                     activities: ['Practice Exercises', 'Interactive Demos', 'Quizzes'],
                     resources: [
                         { title: 'Interactive Practice Platform', type: 'Course', duration: '3 hours', icon: '' },
                         { title: 'Concept Deep Dive', type: 'Video', duration: '45 mins', icon: '' },
                         { title: 'Core Principles Guide', type: 'Article', duration: '20 mins', icon: '' }
->>>>>>> 47e733ca
                     ]
                 },
                 { 
                     name: 'Practical Applications', 
                     difficulty: 'medium', 
-<<<<<<< HEAD
-                    emoji: 'wrench',
-                    activities: ['Hands-on Projects', 'Code Labs', 'Case Studies'],
-                    resources: [
-                        { title: 'Real-World Projects', type: 'Course', duration: '4 hours', icon: 'book-open' },
-                        { title: 'Build With Me Tutorial', type: 'Video', duration: '1 hour', icon: 'video' },
-                        { title: 'Case Study Collection', type: 'Article', duration: '30 mins', icon: 'file-text' }
-=======
                     emoji: '',
                     activities: ['Hands-on Projects', 'Code Labs', 'Case Studies'],
                     resources: [
                         { title: 'Real-World Projects', type: 'Course', duration: '4 hours', icon: '' },
                         { title: 'Build With Me Tutorial', type: 'Video', duration: '1 hour', icon: '' },
                         { title: 'Case Study Collection', type: 'Article', duration: '30 mins', icon: '' }
->>>>>>> 47e733ca
                     ]
                 },
                 { 
                     name: 'Advanced Techniques', 
                     difficulty: 'medium', 
-<<<<<<< HEAD
-                    emoji: 'rocket',
-                    activities: ['Problem Solving', 'Research Papers', 'Deep Dive'],
-                    resources: [
-                        { title: 'Advanced Masterclass', type: 'Course', duration: '5 hours', icon: 'book-open' },
-                        { title: 'Expert Techniques', type: 'Video', duration: '1.5 hours', icon: 'video' },
-                        { title: 'Research Papers Summary', type: 'Article', duration: '40 mins', icon: 'file-text' }
-=======
                     emoji: '',
                     activities: ['Problem Solving', 'Research Papers', 'Deep Dive'],
                     resources: [
                         { title: 'Advanced Masterclass', type: 'Course', duration: '5 hours', icon: '' },
                         { title: 'Expert Techniques', type: 'Video', duration: '1.5 hours', icon: '' },
                         { title: 'Research Papers Summary', type: 'Article', duration: '40 mins', icon: '' }
->>>>>>> 47e733ca
                     ]
                 },
                 { 
                     name: 'Real-World Projects', 
                     difficulty: 'hard', 
-<<<<<<< HEAD
-                    emoji: 'building',
-                    activities: ['Build Projects', 'Peer Review', 'Portfolio Work'],
-                    resources: [
-                        { title: 'Portfolio Projects Guide', type: 'Course', duration: '6 hours', icon: 'book-open' },
-                        { title: 'Project Walkthrough', type: 'Video', duration: '2 hours', icon: 'video' },
-                        { title: 'Best Practices', type: 'Article', duration: '25 mins', icon: 'file-text' }
-=======
                     emoji: '',
                     activities: ['Build Projects', 'Peer Review', 'Portfolio Work'],
                     resources: [
                         { title: 'Portfolio Projects Guide', type: 'Course', duration: '6 hours', icon: '' },
                         { title: 'Project Walkthrough', type: 'Video', duration: '2 hours', icon: '' },
                         { title: 'Best Practices', type: 'Article', duration: '25 mins', icon: '' }
->>>>>>> 47e733ca
                     ]
                 },
                 { 
                     name: 'Optimization & Best Practices', 
                     difficulty: 'hard', 
-<<<<<<< HEAD
-                    emoji: 'settings',
-                    activities: ['Code Review', 'Performance Tuning', 'Testing'],
-                    resources: [
-                        { title: 'Optimization Techniques', type: 'Course', duration: '4 hours', icon: 'book-open' },
-                        { title: 'Performance Tuning Tips', type: 'Video', duration: '1 hour', icon: 'video' },
-                        { title: 'Testing Strategies', type: 'Article', duration: '30 mins', icon: 'file-text' }
-=======
                     emoji: '',
                     activities: ['Code Review', 'Performance Tuning', 'Testing'],
                     resources: [
                         { title: 'Optimization Techniques', type: 'Course', duration: '4 hours', icon: '' },
                         { title: 'Performance Tuning Tips', type: 'Video', duration: '1 hour', icon: '' },
                         { title: 'Testing Strategies', type: 'Article', duration: '30 mins', icon: '' }
->>>>>>> 47e733ca
                     ]
                 },
                 { 
                     name: 'Mastery & Assessment', 
                     difficulty: 'medium', 
-<<<<<<< HEAD
-                    emoji: 'graduation-cap',
-                    activities: ['Final Project', 'Comprehensive Test', 'Self-Assessment'],
-                    resources: [
-                        { title: 'Final Exam Prep', type: 'Course', duration: '3 hours', icon: 'book-open' },
-                        { title: 'Certification Guide', type: 'Video', duration: '45 mins', icon: 'video' },
-                        { title: 'Assessment Checklist', type: 'Article', duration: '20 mins', icon: 'file-text' }
-=======
                     emoji: '',
                     activities: ['Final Project', 'Comprehensive Test', 'Self-Assessment'],
                     resources: [
                         { title: 'Final Exam Prep', type: 'Course', duration: '3 hours', icon: '' },
                         { title: 'Certification Guide', type: 'Video', duration: '45 mins', icon: '' },
                         { title: 'Assessment Checklist', type: 'Article', duration: '20 mins', icon: '' }
->>>>>>> 47e733ca
                     ]
                 }
             ];
@@ -6022,11 +5828,7 @@
                             </div>
 
                             <div class="timeline-topics">
-<<<<<<< HEAD
-                                <h5><i data-lucide="target"></i> Today's Focus</h5>
-=======
                                 <h5>Today's Focus</h5>
->>>>>>> 47e733ca
                                 <div class="topic-list">
                                     ${topic.activities.map(activity => `<span class="topic-tag"><i data-lucide="dot"></i> ${activity}</span>`).join('')}
                                 </div>
@@ -6325,11 +6127,7 @@
             flashcard.innerHTML = `
                 <div class="flashcard-header">
                     <div>
-<<<<<<< HEAD
-                        <h3 style="margin: 0; font-size: 1.5rem; font-weight: 700;"> Day ${dayNumber} Resources</h3>
-=======
                         <h3 style="margin: 0; font-size: 1.5rem; font-weight: 700;">Day ${dayNumber} Resources</h3>
->>>>>>> 47e733ca
                         <p style="margin: 0.5rem 0 0 0; opacity: 0.9; font-size: 1rem;">${topicName}</p>
                     </div>
                     <button class="flashcard-close" onclick="closeResourcePopup()">
@@ -6469,21 +6267,12 @@
             ];
 
             return resources.map((resource, index) => {
-<<<<<<< HEAD
-                const stars = '<i data-lucide="star" style="color: #fbbf24;"></i>'.repeat(Math.floor(resource.rating)) + (resource.rating % 1 >= 0.5 ? '<i data-lucide="star" style="color: #d1d5db;"></i>' : '');
-                const iconMap = { video: 'video', course: 'book-open', article: 'file-text', book: 'book' };
-                
-                return `
-                    <div class="resource-card-modern" data-type="${resource.type}" data-rating="${resource.rating}" data-title="${resource.title.toLowerCase()}" data-index="${index}">
-                        ${resource.premium ? '<div class="premium-lock"><i data-lucide="lock"></i> Premium</div>' : ''}
-=======
                 const stars = '★'.repeat(Math.floor(resource.rating)) + (resource.rating % 1 >= 0.5 ? '☆' : '');
                 const iconMap = { video: '', course: '', article: '', book: '' };
                 
                 return `
                     <div class="resource-card-modern" data-type="${resource.type}" data-rating="${resource.rating}" data-title="${resource.title.toLowerCase()}" data-index="${index}">
                         ${resource.premium ? '<div class="premium-lock">Premium</div>' : ''}
->>>>>>> 47e733ca
                         <div class="resource-thumbnail ${resource.type}">
                             <i data-lucide="${iconMap[resource.type]}"></i>
                         </div>
@@ -7034,29 +6823,17 @@
                 const dateStr = date.toLocaleDateString('en-US', { month: 'short', day: 'numeric', year: 'numeric' });
                 const timeStr = date.toLocaleTimeString('en-US', { hour: '2-digit', minute: '2-digit' });
 
-<<<<<<< HEAD
-                const levelIcons = {
-                    'beginner': 'seedling',
-                    'intermediate': 'sprout', 
-                    'advanced': 'tree-pine',
-                    'expert': 'mountain'
-=======
                 const levelEmoji = {
                     'beginner': '',
                     'intermediate': '',
                     'advanced': '',
                     'expert': ''
->>>>>>> 47e733ca
                 };
 
                 html += `
                     <div class="plan-card" onclick="loadPlan(${plan.id})">
                         <div class="plan-card-header">
-<<<<<<< HEAD
-                            <div class="plan-subject"><i data-lucide="${levelIcons[plan.level] || 'book-open'}"></i> ${plan.subject}</div>
-=======
                             <div class="plan-subject">${levelEmoji[plan.level] || ''} ${plan.subject}</div>
->>>>>>> 47e733ca
                             <div class="plan-level">${plan.level}</div>
                         </div>
                         <div class="plan-meta">
@@ -7127,11 +6904,7 @@
             updateStep1Button();
 
             // Show notification
-<<<<<<< HEAD
-            alert(` Loaded: ${plan.subject}\n\nLevel: ${plan.level}\n${plan.dailyHours}h/day for ${plan.totalDays} days\n\nClick "Continue" to proceed with this plan!`);
-=======
             alert(`Loaded: ${plan.subject}\n\nLevel: ${plan.level}\n${plan.dailyHours}h/day for ${plan.totalDays} days\n\nClick "Continue" to proceed with this plan!`);
->>>>>>> 47e733ca
 
             // Scroll to top
             window.scrollTo({ top: 0, behavior: 'smooth' });
@@ -7191,15 +6964,9 @@
     <div class="toast-container"></div>
 
     <!-- Dark Mode Toggle -->
-<<<<<<< HEAD
-    <button class="dark-mode-toggle" onclick="toggleDarkMode()" title="Toggle Dark Mode">
-        <span id="darkModeIcon"><i data-lucide="moon"></i></span>
-    </button>
-=======
     <!-- <button class="dark-mode-toggle" onclick="toggleDarkMode()" title="Toggle Dark Mode">
         <span id="darkModeIcon">🌙</span>
     </button> -->
->>>>>>> 47e733ca
 
     <!-- Help Button -->
     <button class="help-button" onclick="toggleHelpModal()" title="Keyboard Shortcuts (?)">
